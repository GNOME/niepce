--- conflicted
+++ resolved
@@ -138,23 +138,6 @@
 
 IT_PROG_INTLTOOL([0.35.0])
 
-<<<<<<< HEAD
-GETTEXT_PACKAGE=niepce
-AC_SUBST(GETTEXT_PACKAGE)
-AC_DEFINE_UNQUOTED([GETTEXT_PACKAGE], ["$GETTEXT_PACKAGE"],
-                   [The domain to use with gettext])
-AM_GLIB_GNU_GETTEXT
-
-NIEPCE_LOCALEDIR=[${datadir}/locale]
-AC_SUBST(NIEPCE_LOCALEDIR)
-
-AC_DEFINE_UNQUOTED([NIEPCE_BUILD_CONFIG], ["$NIEPCE_BUILD_CONFIG"], [The string used to hardcode the build config.])
-
-AC_CONFIG_SUBDIRS(camerawire)
-AC_CONFIG_SUBDIRS(magellan)
-
-=======
->>>>>>> ae92ec51
 AC_CONFIG_FILES([
 Makefile
 art/Makefile
