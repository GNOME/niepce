--- conflicted
+++ resolved
@@ -3,36 +3,26 @@
 version = "0.1.0"
 authors = ["Hubert Figuière <hub@figuiere.net>"]
 edition = "2018"
-<<<<<<< HEAD
-build = "build.rs"
 description = "The Niepce engine. Internal crate."
 license = "GPL-3.0"
-=======
->>>>>>> 43b04a40
 
 # See more keys and their definitions at https://doc.rust-lang.org/cargo/reference/manifest.html
 
 [dependencies]
 async-channel = "1.6.1"
-<<<<<<< HEAD
 chrono = "0.4.19"
+cxx = { version = "1.0", features = [ "c++17" ] }
 exempi2 = { version = "0.1.2" }
 gettext-rs = "0.7.0"
-=======
-chrono = "0.4.0"
-cxx = { version = "1.0", features = [ "c++17" ] }
-exempi = { version = "2.6.0", git = "https://github.com/hfiguiere/exempi-rs.git", rev="99e8ba5" }
->>>>>>> 43b04a40
 gdk-pixbuf-sys = "*"
 gdk-pixbuf = "*"
 glib = "*"
 lazy_static = "^1.2.0"
 libc = "0.2.39"
 maplit = "1.0.2"
-<<<<<<< HEAD
 lrcat-extractor = { version = "0.3.0" }
 # Must be in sync with lrcat-extractor
-rusqlite = { version = "0.28.0", features = ["functions"] }
+rusqlite = { version = "0.28.0", features = ["functions", "bundled"] }
 
 npc-fwk = { path = "../npc-fwk" }
 
@@ -42,17 +32,9 @@
 serde = { version = "*", optional = true }
 serde_derive = { version = "^1.0", optional = true }
 
-[build-dependencies]
-cbindgen = { version = "0.20.0" }
-
 [[bin]]
 name = "importlr"
 required-features = ["binaries"]
 
 [features]
-binaries = ["clap", "toml", "serde", "serde_derive"]
-=======
-rusqlite = { version = "0.28.0", features = ["functions", "bundled"] }
-
-npc-fwk = { path = "../npc-fwk" }
->>>>>>> 43b04a40
+binaries = ["clap", "toml", "serde", "serde_derive"]