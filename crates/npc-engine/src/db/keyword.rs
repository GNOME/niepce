--- conflicted
+++ resolved
@@ -60,29 +60,4 @@
         let kw: String = row.get(1)?;
         Ok(Keyword::new(row.get(0)?, &kw))
     }
-<<<<<<< HEAD
-}
-
-/// # Safety
-/// Dereference raw pointer.
-#[no_mangle]
-pub unsafe extern "C" fn engine_db_keyword_new(id: i64, keyword: *const c_char) -> *mut Keyword {
-    let kw = Box::new(Keyword::new(
-        id,
-        &*CStr::from_ptr(keyword).to_string_lossy(),
-    ));
-    Box::into_raw(kw)
-}
-
-#[no_mangle]
-pub extern "C" fn engine_db_keyword_id(obj: &Keyword) -> i64 {
-    obj.id() as i64
-}
-
-#[no_mangle]
-pub extern "C" fn engine_db_keyword_keyword(obj: &Keyword) -> *mut c_char {
-    let cstr = CString::new(obj.keyword()).unwrap();
-    cstr.into_raw()
-=======
->>>>>>> 43b04a40
 }