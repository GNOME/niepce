/*
 * niepce - engine/db/library.rs
 *
 * Copyright (C) 2017-2022 Hubert Figuière
 *
 * This program is free software: you can redistribute it and/or modify
 * it under the terms of the GNU General Public License as published by
 * the Free Software Foundation, either version 3 of the License, or
 * (at your option) any later version.
 *
 * This program is distributed in the hope that it will be useful,
 * but WITHOUT ANY WARRANTY; without even the implied warranty of
 * MERCHANTABILITY or FITNESS FOR A PARTICULAR PURPOSE.  See the
 * GNU General Public License for more details.
 *
 * You should have received a copy of the GNU General Public License
 * along with this program.  If not, see <http://www.gnu.org/licenses/>.
 */

#[cfg(test)]
mod schema_test;
mod sql;
mod upgrade;

use std::ffi::OsStr;
use std::fs::File;
use std::io::Write;
use std::path::{Path, PathBuf};
use std::result;

use chrono::Utc;
use rusqlite::{functions::FunctionFlags, params};

<<<<<<< HEAD
=======
use super::props::NiepceProperties as Np;
use super::NiepcePropertyIdx as Npi;
>>>>>>> 43b04a40
use super::{FromDb, LibraryId};
use crate::db::album::Album;
use crate::db::filebundle::{FileBundle, Sidecar};
use crate::db::keyword::Keyword;
use crate::db::label::Label;
use crate::db::libfile;
use crate::db::libfile::LibFile;
use crate::db::libfolder;
use crate::db::libfolder::LibFolder;
use crate::db::libmetadata::LibMetadata;
use crate::library::notification::LibNotification;
use crate::NiepceProperties as Np;
use crate::NiepcePropertyBag;
use crate::NiepcePropertyIdx::*;
use npc_fwk::toolkit;
use npc_fwk::PropertyValue;
use npc_fwk::{dbg_assert, dbg_out, err_out};

pub use crate::ffi::Managed;

const DB_SCHEMA_VERSION: i32 = 11;
const DATABASENAME: &str = "niepcelibrary.db";

// Error from the library database
#[derive(Debug)]
pub enum Error {
    /// Operation is unimplemented
    Unimplemented,
    /// Item was not found
    NotFound,
    /// No SQL database
    NoSqlDb,
    /// Database schema version is incorrect
    IncorrectDbVersion,
    /// Argument is invalid
    InvalidArg,
    /// Result is invalid
    InvalidResult,
    /// SQL Error
    SqlError(rusqlite::Error),
}

impl From<rusqlite::Error> for Error {
    fn from(err: rusqlite::Error) -> Error {
        Error::SqlError(err)
    }
}

impl std::fmt::Display for Error {
    fn fmt(&self, f: &mut std::fmt::Formatter<'_>) -> std::fmt::Result {
        write!(f, "{:?}", self)
    }
}

impl std::error::Error for Error {
    fn source(&self) -> Option<&(dyn std::error::Error + 'static)> {
        match *self {
            Self::SqlError(ref err) => Some(err),
            _ => None,
        }
    }
}

pub type Result<T> = result::Result<T, Error>;

/// Library database
pub struct Library {
    /// Sqlite3 connection handle.
    dbconn: Option<rusqlite::Connection>,
    /// True if initialized.
    inited: bool,
    /// Sender for notifications.
    sender: npc_fwk::toolkit::Sender<LibNotification>,
}

impl Library {
    /// New database library in memory (testing only)
    #[cfg(test)]
    fn new_in_memory() -> Library {
        let (sender, _) = async_channel::unbounded();
        let mut lib = Library {
            // maindir: dir,
            dbconn: None,
            inited: false,
            sender,
        };

        if let Ok(conn) = rusqlite::Connection::open_in_memory() {
            lib.dbconn = Some(conn);
            lib.inited = lib.init().is_ok();
        }

        lib
    }

    pub fn new(
        dir: &Path,
        name: Option<&str>,
        sender: npc_fwk::toolkit::Sender<LibNotification>,
    ) -> Library {
        let mut dbpath = PathBuf::from(dir);
        if let Some(filename) = name {
            dbpath.push(filename);
        } else {
            dbpath.push(DATABASENAME);
        }
        let mut lib = Library {
            // maindir: dir,
            dbconn: None,
            inited: false,
            sender,
        };

        match rusqlite::Connection::open(dbpath) {
            Ok(conn) => {
                lib.dbconn = Some(conn);
                lib.inited = lib.init().is_ok();
            }
            Err(err) => {
                err_out!("open failed {:?}", err);
            }
        };

        lib
    }

    /// Load the database and perform some sanity checking
    /// If the database is empty, it will call `init_db()`
    fn init(&mut self) -> Result<()> {
        if let Some(ref conn) = self.dbconn {
            let sender = self.sender.clone();
            if let Err(err) = conn.create_scalar_function(
                "rewrite_xmp",
                0,
                FunctionFlags::SQLITE_UTF8,
                move |_| {
                    if let Err(err) = toolkit::thread_context()
                        .block_on(sender.send(LibNotification::XmpNeedsUpdate))
                    {
                        // This not fatal, at least the data should be saved.
                        // But still, it's not good.
                        err_out!("Error sending XmpNeedsUpdate notification: {}", err);
                    }
                    Ok(true)
                },
            ) {
                err_out!("failed to create scalar function.");
                return Err(Error::SqlError(err));
            }
        } else {
            return Err(Error::NoSqlDb);
        }

        match self.check_database_version() {
            Err(Error::InvalidResult) => {
                // error
                dbg_out!("version check incorrect value");
                Err(Error::IncorrectDbVersion)
            }
            Ok(0) => {
                // let's create our DB
                dbg_out!("version == 0");
                self.init_db()
            }
            Ok(version) => {
                if version != DB_SCHEMA_VERSION {
                    // WAT?
                    err_out!(
                        "Version mismatch, found {} expected {}",
                        version,
                        DB_SCHEMA_VERSION
                    );
                    dbg_out!("Upgrading...");
                    upgrade::library_to(self, version, DB_SCHEMA_VERSION)
                } else {
                    Ok(())
                }
            }
            _ => Ok(()),
        }
    }

    #[cfg(test)]
    fn is_ok(&self) -> bool {
        self.inited
    }

    /// Check the database version as stored in the admin table.
    /// A version of 0 mean the database is empty.
    fn check_database_version(&self) -> Result<i32> {
        if let Some(ref conn) = self.dbconn {
            if let Ok(mut stmt) = conn.prepare("SELECT value FROM admin WHERE key='version'") {
                let mut rows = stmt.query([])?;
                if let Ok(Some(row)) = rows.next() {
                    let value: String = row.get(0)?;
                    return value.parse::<i32>().map_err(|_| Error::InvalidResult);
                }
            } else {
                // if query fail we assume 0 to create the database.
                return Ok(0);
            }
        }

        Err(Error::NoSqlDb)
    }

    /// Initialise the database schema.
    fn init_db(&mut self) -> Result<()> {
        if let Some(ref conn) = self.dbconn {
            conn.execute("CREATE TABLE admin (key TEXT NOT NULL, value TEXT)", [])
                .unwrap();
            conn.execute(
                "INSERT INTO admin (key, value) \
                 VALUES ('version', ?1)",
                params![DB_SCHEMA_VERSION],
            )
            .unwrap();
            conn.execute(
                "CREATE TABLE vaults (id INTEGER PRIMARY KEY AUTOINCREMENT, path TEXT)",
                [],
            )
            .unwrap();
            conn.execute(
                "CREATE TABLE folders (id INTEGER PRIMARY KEY AUTOINCREMENT, \
                 path TEXT, name TEXT, \
                 vault_id INTEGER DEFAULT 0, \
                 locked INTEGER DEFAULT 0, \
                 virtual INTEGER DEFAULT 0, \
                 expanded INTEGER DEFAULT 0, \
                 parent_id INTEGER)",
                [],
            )
            .unwrap();
            // Version 9
            conn.execute(
                "CREATE TRIGGER folder_delete_trigger AFTER DELETE ON folders \
                 BEGIN \
                 DELETE FROM files WHERE parent_id = old.id; \
                 END",
                [],
            )
            .unwrap();
            //
            let trash_type = i32::from(libfolder::FolderVirtualType::TRASH);
            conn.execute(
                "insert into folders (name, locked, virtual, parent_id, path) \
                 values (?1, 1, ?2, 0, '')",
                params!["Trash", trash_type],
            )
            .unwrap();

            // version 10
            conn.execute(
                "CREATE TABLE albums (id INTEGER PRIMARY KEY AUTOINCREMENT, \
                 name TEXT, \
                 parent_id INTEGER)",
                [],
            )
            .unwrap();
            conn.execute(
                "CREATE TABLE albuming (\
                 file_id INTEGER, album_id INTEGER, UNIQUE(file_id, album_id))",
                [],
            )
            .unwrap();
            //

            conn.execute(
                "CREATE TABLE files (id INTEGER PRIMARY KEY AUTOINCREMENT,\
                 main_file INTEGER, name TEXT, parent_id INTEGER, \
                 orientation INTEGER, file_type INTEGER, \
                 file_date INTEGER, rating INTEGER DEFAULT 0, \
                 label INTEGER, flag INTEGER DEFAULT 0, \
                 import_date INTEGER, mod_date INTEGER, \
                 xmp TEXT, xmp_date INTEGER, xmp_file INTEGER DEFAULT 0, \
                 jpeg_file INTEGER DEFAULT 0)",
                [],
            )
            .unwrap();
            conn.execute(
                "CREATE TABLE fsfiles (id INTEGER PRIMARY KEY AUTOINCREMENT, \
                 path TEXT)",
                [],
            )
            .unwrap();
            // version = 7
            conn.execute(
                "CREATE TABLE sidecars (file_id INTEGER,\
                 fsfile_id INTEGER, type INTEGER, ext TEXT NOT NULL, \
                 UNIQUE(file_id, fsfile_id))",
                [],
            )
            .unwrap();
            conn.execute_batch(
                "BEGIN; \
                 CREATE TRIGGER pre_file_delete_trigger BEFORE DELETE ON files \
                 BEGIN \
                 DELETE FROM fsfiles WHERE id = old.main_file \
                 OR id = old.xmp_file OR id = old.jpeg_file; \
                 END; \
                 CREATE TRIGGER file_delete_trigger AFTER DELETE ON files \
                 BEGIN \
                 DELETE FROM sidecars WHERE file_id = old.id; \
                 DELETE FROM keywording WHERE file_id = old.id; \
                 DELETE FROM albuming WHERE file_id = old.id; \
                 END; \
                 CREATE TRIGGER album_delete_trigger AFTER DELETE ON albums \
                 BEGIN \
                 DELETE FROM albuming WHERE album_id = old.id; \
                 END; \
                 COMMIT;",
            )
            .unwrap();
            //
            conn.execute(
                "CREATE TABLE keywords (id INTEGER PRIMARY KEY AUTOINCREMENT, \
                 keyword TEXT, parent_id INTEGER DEFAULT 0)",
                [],
            )
            .unwrap();
            conn.execute(
                "CREATE TABLE keywording (file_id INTEGER, \
                 keyword_id INTEGER, UNIQUE(file_id, keyword_id))",
                [],
            )
            .unwrap();
            conn.execute(
                "CREATE TRIGGER keyword_delete_trigger AFTER DELETE ON keywords \
                 BEGIN \
                 DELETE FROM keywording WHERE keyword_id = old.id; \
                 END;",
                [],
            )
            .unwrap();
            conn.execute(
                "CREATE TABLE labels (id INTEGER PRIMARY KEY AUTOINCREMENT, \
                 name TEXT, color TEXT)",
                [],
            )
            .unwrap();
            conn.execute("CREATE TABLE xmp_update_queue (id INTEGER UNIQUE)", [])
                .unwrap();
            conn.execute(
                "CREATE TRIGGER file_update_trigger UPDATE ON files \
                 BEGIN \
                 UPDATE files SET mod_date = strftime('%s','now'); \
                 END",
                [],
            )
            .unwrap();
            conn.execute(
                "CREATE TRIGGER xmp_update_trigger UPDATE OF xmp ON files \
                 BEGIN \
                 INSERT OR IGNORE INTO xmp_update_queue (id) VALUES(new.id);\
                 SELECT rewrite_xmp();\
                 END",
                [],
            )
            .unwrap();

            if self.notify(LibNotification::LibCreated).is_err() {
                err_out!("Error sending LibCreated notification");
            }
            return Ok(());
        }
        Err(Error::NoSqlDb)
    }

    /// Set the DB version
    pub(crate) fn set_db_version(&self, version: i32) -> Result<()> {
        if let Some(ref conn) = self.dbconn {
            conn.execute(
                "UPDATE admin SET value=?1 WHERE key='version'",
                params![version],
            )?;
            Ok(())
        } else {
            Err(Error::NoSqlDb)
        }
    }

    ///
    /// Send a `LibNotification`.
    /// @returns the result (nothing or an error)
    ///
    pub(crate) fn notify(
        &self,
        notif: LibNotification,
    ) -> std::result::Result<(), async_channel::SendError<LibNotification>> {
        toolkit::thread_context().block_on(self.sender.send(notif))
    }

    fn add_jpeg_file_to_bundle(&self, file_id: LibraryId, fsfile_id: LibraryId) -> Result<()> {
        if let Some(ref conn) = self.dbconn {
            let filetype: i32 = libfile::FileType::RawJpeg.into();
            let c = conn.execute(
                "UPDATE files SET jpeg_file=?1, file_type=?3 WHERE id=?2;",
                params![fsfile_id, file_id, filetype],
            )?;
            if c == 1 {
                return Ok(());
            }
            return Err(Error::InvalidResult);
        }
        Err(Error::NoSqlDb)
    }

    fn add_xmp_sidecar_to_bundle(&self, file_id: LibraryId, fsfile_id: LibraryId) -> Result<()> {
        if let Some(ref conn) = self.dbconn {
            let c = conn.execute(
                "UPDATE files SET xmp_file=?1 WHERE id=?2;",
                params![fsfile_id, file_id],
            )?;
            if c == 1 {
                return Ok(());
            }
            return Err(Error::InvalidResult);
        }
        Err(Error::NoSqlDb)
    }

    fn add_sidecar_file_to_bundle(&self, file_id: LibraryId, sidecar: &Sidecar) -> Result<()> {
        let sidecar_t: (i32, &PathBuf) = match *sidecar {
            Sidecar::Live(ref p)
            | Sidecar::Thumbnail(ref p)
            | Sidecar::Xmp(ref p)
            | Sidecar::Jpeg(ref p) => (sidecar.to_int(), p),
            _ => return Err(Error::InvalidArg),
        };
        let p = Path::new(sidecar_t.1);
        let ext = match p.extension() {
            Some(ext2) => ext2.to_string_lossy(),
            _ => return Err(Error::InvalidArg),
        };
        let fsfile_id = self.add_fs_file(sidecar_t.1)?;
        self.add_sidecar_fsfile_to_bundle(file_id, fsfile_id, sidecar_t.0, &ext)
    }

    fn add_sidecar_fsfile_to_bundle(
        &self,
        file_id: LibraryId,
        fsfile_id: LibraryId,
        sidecar_type: i32,
        ext: &str,
    ) -> Result<()> {
        if let Some(ref conn) = self.dbconn {
            let c = conn.execute(
                "INSERT INTO sidecars (file_id, fsfile_id, type, ext) VALUES(?1, ?2, ?3, ?4)",
                params![file_id, fsfile_id, sidecar_type, ext],
            )?;
            if c == 1 {
                return Ok(());
            }
            return Err(Error::InvalidResult);
        }
        Err(Error::NoSqlDb)
    }

    pub(crate) fn leaf_name_for_pathname(pathname: &str) -> Option<String> {
        let name = Path::new(pathname).file_name()?;
        Some(String::from(name.to_str()?))
    }

    fn get_content(&self, id: LibraryId, sql_where: &str) -> Result<Vec<LibFile>> {
        if let Some(ref conn) = self.dbconn {
            let sql = format!(
                "SELECT {} FROM {} \
                 WHERE {} \
                 AND files.main_file=fsfiles.id",
                LibFile::read_db_columns(),
                LibFile::read_db_tables(),
                sql_where
            );
            let mut stmt = conn.prepare(&sql)?;
            let mut rows = stmt.query(params![id])?;
            let mut files: Vec<LibFile> = vec![];
            while let Ok(Some(row)) = rows.next() {
                files.push(LibFile::read_from(row)?);
            }
            return Ok(files);
        }
        Err(Error::NoSqlDb)
    }

    /// Add a folder at the root.
    ///
    /// name: the folder name
    /// path: An optional path that indicate the physical location
    ///
    /// Returns a LibFolder or None in case of error.
    pub(crate) fn add_folder(&self, name: &str, path: Option<String>) -> Result<LibFolder> {
        self.add_folder_into(name, path, 0)
    }

    /// Add folder with name and optional path into parent whose id is `into`.
    /// A value of 0 means root.
    ///
    /// Returns a LibFolder or None in case of error.
    fn add_folder_into(
        &self,
        name: &str,
        path: Option<String>,
        into: LibraryId,
    ) -> Result<LibFolder> {
        if let Some(ref conn) = self.dbconn {
            let c = conn.execute(
                "INSERT INTO folders (path,name,vault_id,parent_id) VALUES(?1, ?2, '0', ?3)",
                params![path, name, into],
            )?;
            if c != 1 {
                return Err(Error::InvalidResult);
            }
            let id = conn.last_insert_rowid();
            dbg_out!("last row inserted {}", id);
            let mut lf = LibFolder::new(id, name, path);
            lf.set_parent(into);
            return Ok(lf);
        }
        Err(Error::NoSqlDb)
    }

    pub(crate) fn delete_folder(&self, id: LibraryId) -> Result<()> {
        if let Some(ref conn) = self.dbconn {
            let c = conn.execute("DELETE FROM folders WHERE id=?1", params![id])?;
            if c == 1 {
                return Ok(());
            }
            return Err(Error::InvalidResult);
        }
        Err(Error::NoSqlDb)
    }

    /// Get the folder from its path
    ///
    /// Return the LibFolder or None
    pub(crate) fn get_folder(&self, path: &str) -> Result<LibFolder> {
        if let Some(ref conn) = self.dbconn {
            let sql = format!(
                "SELECT {} FROM {} WHERE path=?1",
                LibFolder::read_db_columns(),
                LibFolder::read_db_tables()
            );
            let mut stmt = conn.prepare(&sql)?;
            let mut rows = stmt.query(params![path])?;
            return match rows.next() {
                Ok(None) => Err(Error::NotFound),
                Err(err) => {
                    err_out!("Error {:?}", err);
                    Err(Error::from(err))
                }
                Ok(Some(row)) => Ok(LibFolder::read_from(row)?),
            };
        }
        Err(Error::NoSqlDb)
    }

    pub(crate) fn get_all_folders(&self) -> Result<Vec<LibFolder>> {
        if let Some(ref conn) = self.dbconn {
            let sql = format!(
                "SELECT {} FROM {}",
                LibFolder::read_db_columns(),
                LibFolder::read_db_tables()
            );
            let mut stmt = conn.prepare(&sql)?;
            let mut rows = stmt.query([])?;
            let mut folders: Vec<LibFolder> = vec![];
            while let Ok(Some(row)) = rows.next() {
                folders.push(LibFolder::read_from(row)?);
            }
            return Ok(folders);
        }
        Err(Error::NoSqlDb)
    }

    pub(crate) fn get_folder_content(&self, folder_id: LibraryId) -> Result<Vec<LibFile>> {
        self.get_content(folder_id, "parent_id = ?1")
    }

    pub(crate) fn count_folder(&self, folder_id: LibraryId) -> Result<i64> {
        if let Some(ref conn) = self.dbconn {
            let mut stmt = conn.prepare(
                "SELECT COUNT(id) FROM files \
                 WHERE parent_id=?1;",
            )?;
            let mut rows = stmt.query(params![folder_id])?;
            return match rows.next() {
                Ok(Some(row)) => Ok(row.get(0)?),
                Err(err) => Err(Error::from(err)),
                Ok(None) => Err(Error::NotFound),
            };
        }
        Err(Error::NoSqlDb)
    }

    pub(crate) fn get_all_keywords(&self) -> Result<Vec<Keyword>> {
        if let Some(ref conn) = self.dbconn {
            let sql = format!(
                "SELECT {} FROM {}",
                Keyword::read_db_columns(),
                Keyword::read_db_tables()
            );
            let mut stmt = conn.prepare(&sql)?;
            let mut rows = stmt.query([])?;
            let mut keywords: Vec<Keyword> = vec![];
            while let Ok(Some(row)) = rows.next() {
                keywords.push(Keyword::read_from(row)?);
            }
            return Ok(keywords);
        }
        Err(Error::NoSqlDb)
    }

    pub(crate) fn count_keyword(&self, id: LibraryId) -> Result<i64> {
        if let Some(ref conn) = self.dbconn {
            let mut stmt = conn.prepare(
                "SELECT COUNT(keyword_id) FROM keywording \
                 WHERE keyword_id=?1;",
            )?;
            let mut rows = stmt.query(params![id])?;
            return match rows.next() {
                Ok(Some(row)) => Ok(row.get(0)?),
                Err(err) => Err(Error::from(err)),
                Ok(None) => Err(Error::NotFound),
            };
        }
        Err(Error::NoSqlDb)
    }

    /// Add an album to the library
    pub(crate) fn add_album(&self, name: &str, parent: LibraryId) -> Result<Album> {
        if let Some(ref conn) = self.dbconn {
            let c = conn.execute(
                "INSERT INTO albums (name,parent_id) VALUES(?1, ?2)",
                params![name, parent],
            )?;
            if c != 1 {
                return Err(Error::InvalidResult);
            }
            let id = conn.last_insert_rowid();
            return Ok(Album::new(id, name, parent));
        }
        Err(Error::NoSqlDb)
    }

    /// Get all the albums.
    pub(crate) fn get_all_albums(&self) -> Result<Vec<Album>> {
        if let Some(ref conn) = self.dbconn {
            let sql = format!(
                "SELECT {} FROM {}",
                Album::read_db_columns(),
                Album::read_db_tables()
            );
            let mut stmt = conn.prepare(&sql)?;
            let mut rows = stmt.query([])?;
            let mut albums: Vec<Album> = vec![];
            while let Ok(Some(row)) = rows.next() {
                albums.push(Album::read_from(row)?);
            }
            return Ok(albums);
        }
        Err(Error::NoSqlDb)
    }

    pub(crate) fn count_album(&self, id: LibraryId) -> Result<i64> {
        if let Some(ref conn) = self.dbconn {
            let mut stmt = conn.prepare(
                "SELECT COUNT(album_id) FROM albuming \
                 WHERE album_id=?1;",
            )?;
            let mut rows = stmt.query(params![id])?;
            return match rows.next() {
                Ok(Some(row)) => Ok(row.get(0)?),
                Err(err) => Err(Error::from(err)),
                Ok(None) => Err(Error::NotFound),
            };
        }
        Err(Error::NoSqlDb)
    }

    pub(crate) fn get_album_content(&self, album_id: LibraryId) -> Result<Vec<LibFile>> {
        self.get_content(
            album_id,
            "files.id IN \
             (SELECT file_id FROM albuming \
             WHERE album_id=?1) ",
        )
    }

    /// Add an image to an album.
    pub(crate) fn add_to_album(&self, image_id: LibraryId, album_id: LibraryId) -> Result<()> {
        if let Some(ref conn) = self.dbconn {
            let c = conn.execute(
                "INSERT INTO albuming (file_id, album_id) VALUES(?1, ?2)",
                params![image_id, album_id],
            )?;
            if c != 1 {
                return Err(Error::InvalidResult);
            }
            return Ok(());
        }
        Err(Error::NoSqlDb)
    }

    fn add_fs_file<P: AsRef<Path>>(&self, f: P) -> Result<LibraryId> {
        if let Some(ref conn) = self.dbconn {
            let file = f.as_ref().to_string_lossy();
            let c = conn.execute("INSERT INTO fsfiles (path) VALUES(?1)", params![file])?;
            if c != 1 {
                return Err(Error::InvalidResult);
            }
            return Ok(conn.last_insert_rowid());
        }

        Err(Error::NoSqlDb)
    }

    fn get_fs_file(&self, id: LibraryId) -> Result<String> {
        if let Some(ref conn) = self.dbconn {
            let mut stmt = conn.prepare("SELECT path FROM fsfiles WHERE id=?1")?;
            let mut rows = stmt.query(params![id])?;
            return match rows.next() {
                Ok(Some(row)) => Ok(row.get(0)?),
                Err(err) => Err(Error::from(err)),
                Ok(None) => Err(Error::NotFound),
            };
        }
        Err(Error::NoSqlDb)
    }

    pub(crate) fn add_bundle(
        &self,
        folder_id: LibraryId,
        bundle: &FileBundle,
        manage: Managed,
    ) -> Result<LibraryId> {
        let file_id = self.add_file(folder_id, bundle.main(), Some(bundle), manage)?;
        if file_id <= 0 {
            err_out!("add_file returned {}", file_id);
            return Err(Error::InvalidResult);
        }
        if !bundle.xmp_sidecar().as_os_str().is_empty() {
            let fsfile_id = self.add_fs_file(bundle.xmp_sidecar())?;
            if fsfile_id > 0 {
                self.add_xmp_sidecar_to_bundle(file_id, fsfile_id)?;
                self.add_sidecar_fsfile_to_bundle(
                    file_id,
                    fsfile_id,
                    Sidecar::Xmp(PathBuf::new()).to_int(),
                    "xmp",
                )?;
            }
        }
        if !bundle.jpeg().as_os_str().is_empty() {
            let fsfile_id = self.add_fs_file(bundle.jpeg())?;
            if fsfile_id > 0 {
                self.add_jpeg_file_to_bundle(file_id, fsfile_id)?;
                self.add_sidecar_fsfile_to_bundle(
                    file_id,
                    fsfile_id,
                    Sidecar::Jpeg(PathBuf::new()).to_int(),
                    "jpg",
                )?;
            }
        }

        Ok(file_id)
    }

    fn add_file<P: AsRef<Path> + AsRef<OsStr>>(
        &self,
        folder_id: LibraryId,
        file: P,
        bundle: Option<&FileBundle>,
        manage: Managed,
    ) -> Result<LibraryId> {
        dbg_assert!(manage == Managed::NO, "manage not supported");
        dbg_assert!(folder_id != -1, "invalid folder ID");
        let file_path: &Path = file.as_ref();
        let mime = npc_fwk::MimeType::new(file_path);
        let file_type = libfile::mimetype_to_filetype(&mime);
        let label_id: LibraryId = 0;
        let orientation: i32;
        let rating: i32;
        //let label: String; // XXX fixme
        let flag: i32;
        let creation_date: npc_fwk::Time;
        let xmp: String;

        // Until we get better metadata support for RAW files, we use the Exif reconcile
        // from the sidecar JPEG to get the initial metadata.
        let meta = if let Some(bundle) = bundle {
            if bundle.bundle_type() == libfile::FileType::RawJpeg {
                npc_fwk::XmpMeta::new_from_file(bundle.jpeg(), false)
            } else {
                npc_fwk::XmpMeta::new_from_file(file_path, false)
            }
        } else {
            npc_fwk::XmpMeta::new_from_file(file_path, false)
        };

        if let Some(ref meta) = meta {
            orientation = meta.orientation().unwrap_or(0);
            rating = meta.rating().unwrap_or(0);
            //label = meta.label().unwrap_or(String::from(""));
            flag = meta.flag().unwrap_or(0);
            if let Some(ref date) = meta.creation_date() {
                creation_date = date.timestamp();
            } else {
                creation_date = 0
            }
            xmp = meta.serialize_inline();
        } else {
            orientation = 0;
            rating = 0;
            //label = String::from("");
            flag = 0;
            creation_date = 0;
            xmp = String::from("");
        }

        let filename = file_path
            .file_name()
            .map(|s| s.to_string_lossy())
            .unwrap_or_default();
        let fs_file_id = self.add_fs_file(file_path)?;
        if fs_file_id <= 0 {
            err_out!("add fsfile failed");
            return Err(Error::InvalidResult);
        }

        if let Some(ref conn) = self.dbconn {
            let ifile_type = i32::from(file_type);
            let time = Utc::now().timestamp();
            let c = conn.execute(
                "INSERT INTO files (\
                 main_file, name, parent_id, \
                 import_date, mod_date, \
                 orientation, file_date, rating, label, \
                 file_type, flag, xmp) \
                 VALUES (\
                 ?1, ?2, ?3, ?4, ?5, ?6, ?7, ?8, ?9, ?10, ?11, ?12)",
                params![
                    fs_file_id,
                    filename,
                    folder_id,
                    time,
                    time,
                    orientation,
                    creation_date,
                    rating,
                    label_id,
                    ifile_type,
                    flag,
                    xmp,
                ],
            )?;

            if c == 1 {
                let id = conn.last_insert_rowid();
                if let Some(mut meta) = meta {
                    let keywords = meta.keywords();
                    for k in keywords {
                        let kwid = self.make_keyword(k)?;
                        if kwid != -1 {
                            self.assign_keyword(kwid, id)?;
                        }
                    }
                }
                return Ok(id);
            }
            return Err(Error::InvalidResult);
        }

        Err(Error::NoSqlDb)
    }

    pub(crate) fn make_keyword(&self, keyword: &str) -> Result<LibraryId> {
        if let Some(ref conn) = self.dbconn {
            let mut stmt = conn.prepare(
                "SELECT id FROM keywords WHERE \
                 keyword=?1;",
            )?;
            let mut rows = stmt.query(params![keyword])?;
            if let Ok(Some(row)) = rows.next() {
                let keyword_id = row.get(0)?;
                if keyword_id > 0 {
                    return Ok(keyword_id);
                }
            }

            let c = conn.execute(
                "INSERT INTO keywords (keyword, parent_id) VALUES(?1, 0);",
                params![keyword],
            )?;
            if c != 1 {
                return Err(Error::InvalidResult);
            }
            let keyword_id = conn.last_insert_rowid();
            if self
                .notify(LibNotification::AddedKeyword(Keyword::new(
                    keyword_id, keyword,
                )))
                .is_err()
            {
                err_out!("Failed to send AddedKeyword notification");
            }
            return Ok(keyword_id);
        }
        Err(Error::NoSqlDb)
    }

    fn assign_keyword(&self, kw_id: LibraryId, file_id: LibraryId) -> Result<()> {
        if let Some(ref conn) = self.dbconn {
            conn.execute(
                "INSERT OR IGNORE INTO keywording\
                 (file_id, keyword_id) \
                 VALUES(?1, ?2)",
                params![kw_id, file_id],
            )?;
            Ok(())
        } else {
            Err(Error::NoSqlDb)
        }
    }

    pub(crate) fn get_keyword_content(&self, keyword_id: LibraryId) -> Result<Vec<LibFile>> {
        self.get_content(
            keyword_id,
            "files.id IN \
             (SELECT file_id FROM keywording \
             WHERE keyword_id=?1) ",
        )
    }

    pub(crate) fn get_metadata(&self, file_id: LibraryId) -> Result<LibMetadata> {
        if let Some(ref conn) = self.dbconn {
            let sql = format!(
                "SELECT {} FROM {} WHERE {}=?1",
                LibMetadata::read_db_columns(),
                LibMetadata::read_db_tables(),
                LibMetadata::read_db_where_id()
            );
            let mut stmt = conn.prepare(&sql)?;
            let mut rows = stmt.query(params![file_id])?;
            return match rows.next() {
                Err(err) => Err(Error::from(err)),
                Ok(None) => Err(Error::NotFound),
                Ok(Some(row)) => {
                    let mut metadata = LibMetadata::read_from(row)?;

                    let sql = "SELECT ext FROM sidecars WHERE file_id=?1";
                    let mut stmt = conn.prepare(sql)?;
                    let mut rows = stmt.query(params![file_id])?;
                    while let Ok(Some(row)) = rows.next() {
                        metadata.sidecars.push(row.get(0)?);
                    }
                    Ok(metadata)
                }
            };
        }
        Err(Error::NoSqlDb)
    }

    fn unassign_all_keywords_for_file(&self, file_id: LibraryId) -> Result<()> {
        if let Some(ref conn) = self.dbconn {
            conn.execute(
                "DELETE FROM keywording \
                 WHERE file_id=?1;",
                params![file_id],
            )?;
            // we don't really know how many rows are supposed to be impacted
            // even 0 is valid.
            return Ok(());
        }
        Err(Error::NoSqlDb)
    }

    /// Set properties for an image.
    ///
    /// XXX only the XMP Packet is currently supported.
    pub fn set_image_properties(
        &self,
        image_id: LibraryId,
        props: &NiepcePropertyBag,
    ) -> Result<()> {
        if let Some(ref conn) = self.dbconn {
            if let Some(PropertyValue::String(xmp)) = props.get(&Np::Index(NpNiepceXmpPacket)) {
                let mut stmt = conn.prepare("UPDATE files SET xmp=?1 WHERE id=?2;")?;
                stmt.execute(params![xmp, image_id])?;
            }
            return Ok(());
        }
        Err(Error::NoSqlDb)
    }

    fn set_internal_metadata(&self, file_id: LibraryId, column: &str, value: i32) -> Result<()> {
        if let Some(ref conn) = self.dbconn {
            let c = conn.execute(
                format!("UPDATE files SET {}=?1 WHERE id=?2;", column).as_ref(),
                params![value, file_id],
            )?;
            if c != 1 {
                err_out!("error setting internal metadata");
                return Err(Error::InvalidResult);
            }
            return Ok(());
        }
        Err(Error::NoSqlDb)
    }

    fn set_metadata_block(&self, file_id: LibraryId, metablock: &LibMetadata) -> Result<()> {
        let xmp = metablock.serialize_inline();
        if let Some(ref conn) = self.dbconn {
            let c = conn.execute(
                "UPDATE files SET xmp=?1 WHERE id=?2;",
                params![xmp, file_id],
            )?;
            if c != 1 {
                err_out!("error setting metadatablock");
                return Err(Error::InvalidResult);
            }
            return Ok(());
        }
        Err(Error::NoSqlDb)
    }

    pub(crate) fn set_metadata(
        &self,
        file_id: LibraryId,
        meta: Np,
        value: &PropertyValue,
    ) -> Result<()> {
        #[allow(non_upper_case_globals)]
        match meta {
            Np::Index(Npi::NpXmpRatingProp)
            | Np::Index(Npi::NpXmpLabelProp)
            | Np::Index(Npi::NpTiffOrientationProp)
            | Np::Index(Npi::NpNiepceFlagProp) => {
                match *value {
                    PropertyValue::Int(i) => {
                        // internal
                        // make the column mapping more generic.
                        let column = match meta {
                            Np::Index(Npi::NpXmpRatingProp) => "rating",
                            Np::Index(Npi::NpXmpLabelProp) => "label",
                            Np::Index(Npi::NpTiffOrientationProp) => "orientation",
                            Np::Index(Npi::NpNiepceFlagProp) => "flag",
                            _ => unreachable!(),
                        };
                        if !column.is_empty() {
                            self.set_internal_metadata(file_id, column, i)?;
                        }
                    }
                    _ => err_out!("improper value type for {:?}", meta),
                }
            }
            Np::Index(Npi::NpIptcKeywordsProp) => {
                self.unassign_all_keywords_for_file(file_id)?;

                match *value {
                    PropertyValue::StringArray(ref keywords) => {
                        for kw in keywords {
                            let id = self.make_keyword(kw)?;
                            if id != -1 {
                                self.assign_keyword(id, file_id)?;
                            }
                        }
                    }
                    _ => err_out!("improper value_type for {:?} : {:?}", meta, value),
                }
            }
            _ =>
            // XXX TODO
            {
                err_out!("unhandled meta {:?}", meta)
            }
        }
        let mut metablock = self.get_metadata(file_id)?;
        metablock.set_metadata(meta, value);
        metablock.touch();
        self.set_metadata_block(file_id, &metablock)?;

        Ok(())
    }

    pub(crate) fn move_file_to_folder(
        &self,
        file_id: LibraryId,
        folder_id: LibraryId,
    ) -> Result<()> {
        if let Some(ref conn) = self.dbconn {
            let mut stmt = conn.prepare("SELECT id FROM folders WHERE id=?1;")?;
            let mut rows = stmt.query(params![folder_id])?;
            if let Ok(Some(_)) = rows.next() {
                conn.execute(
                    "UPDATE files SET parent_id = ?1 WHERE id = ?2;",
                    params![folder_id, file_id],
                )?;
                return Ok(());
            } else {
                return Err(Error::NotFound);
            }
        }
        Err(Error::NoSqlDb)
    }

    pub(crate) fn get_all_labels(&self) -> Result<Vec<Label>> {
        if let Some(ref conn) = self.dbconn {
            let sql = format!(
                "SELECT {} FROM {} ORDER BY id;",
                Label::read_db_columns(),
                Label::read_db_tables()
            );
            let mut stmt = conn.prepare(&sql)?;
            let mut rows = stmt.query([])?;
            let mut labels: Vec<Label> = vec![];
            while let Ok(Some(row)) = rows.next() {
                labels.push(Label::read_from(row)?);
            }
            return Ok(labels);
        }
        Err(Error::NoSqlDb)
    }

    pub(crate) fn add_label(&self, name: &str, colour: &str) -> Result<LibraryId> {
        if let Some(ref conn) = self.dbconn {
            let c = conn.execute(
                "INSERT INTO  labels (name,color) VALUES (?1, ?2);",
                params![name, colour],
            )?;
            if c != 1 {
                return Err(Error::InvalidResult);
            }
            let label_id = conn.last_insert_rowid();
            dbg_out!("last row inserted {}", label_id);
            return Ok(label_id);
        }
        Err(Error::NoSqlDb)
    }

    pub(crate) fn update_label(&self, label_id: LibraryId, name: &str, colour: &str) -> Result<()> {
        if let Some(ref conn) = self.dbconn {
            let c = conn.execute(
                "UPDATE labels SET name=?2, color=?3 FROM labels WHERE id=?1;",
                params![label_id, name, colour],
            )?;
            if c != 1 {
                return Err(Error::InvalidResult);
            }
            return Ok(());
        }
        Err(Error::NoSqlDb)
    }

    pub(crate) fn delete_label(&self, label_id: LibraryId) -> Result<()> {
        if let Some(ref conn) = self.dbconn {
            let c = conn.execute("DELETE FROM labels WHERE id=?1;", [&label_id])?;
            if c != 1 {
                return Err(Error::InvalidResult);
            }
            return Ok(());
        }
        Err(Error::NoSqlDb)
    }

    fn get_xmp_ids_in_queue(&self) -> Result<Vec<LibraryId>> {
        if let Some(ref conn) = self.dbconn {
            let mut stmt = conn.prepare("SELECT id FROM xmp_update_queue;")?;
            let mut rows = stmt.query([])?;
            let mut ids = Vec::<LibraryId>::new();
            while let Ok(Some(row)) = rows.next() {
                let id: i64 = row.get(0)?;
                ids.push(id);
            }
            return Ok(ids);
        }
        Err(Error::NoSqlDb)
    }

    pub(crate) fn write_metadata(&self, id: LibraryId) -> Result<()> {
        self.rewrite_xmp_for_id(id, true)
    }

    fn rewrite_xmp_for_id(&self, id: LibraryId, write_xmp: bool) -> Result<()> {
        // XXX
        // Rework this so that:
        // 1. it returns a Err<>
        // 2. it only delete if the xmp file has been updated properly
        // 3. make sure the update happened correctly, possibly ensure we don't
        // clobber the xmp.
        if let Some(ref conn) = self.dbconn {
            if conn
                .execute("DELETE FROM xmp_update_queue WHERE id=?1;", [&id])
                .is_ok()
            {
                // we don't want to write the XMP so we don't need to list them.
                if !write_xmp {
                    return Ok(());
                }
                if let Ok(mut stmt) = conn.prepare(
                    "SELECT xmp, main_file, xmp_file FROM files \
                     WHERE id=?1;",
                ) {
                    let mut rows = stmt.query([&id])?;
                    while let Ok(Some(row)) = rows.next() {
                        let xmp_buffer: String = row.get(0)?;
                        let main_file_id: LibraryId = row.get(1)?;
                        // In case of error we assume 0.
                        let xmp_file_id: LibraryId = row.get(2).unwrap_or(0);
                        let p = self.get_fs_file(main_file_id);
                        let spath = if let Ok(ref p) = p {
                            PathBuf::from(p)
                        } else {
                            // XXX we should report that error.
                            err_out!("couldn't find the main file {:?}", p);
                            dbg_assert!(false, "couldn't find the main file");
                            continue;
                        };
                        let mut p: Option<PathBuf> = None;
                        if xmp_file_id > 0 {
                            if let Ok(p2) = self.get_fs_file(xmp_file_id) {
                                p = Some(PathBuf::from(p2));
                            }
                            dbg_assert!(p.is_some(), "couldn't find the xmp file path");
                        }
                        if p.is_none() {
                            p = Some(spath.with_extension("xmp"));
                            dbg_assert!(
                                *p.as_ref().unwrap() != spath,
                                "path must have been changed"
                            );
                        }
                        let p = p.unwrap();
                        if p.exists() {
                            dbg_out!("{:?} already exist", p);
                        }
                        let mut xmppacket = npc_fwk::XmpMeta::new();
                        xmppacket.unserialize(&xmp_buffer);
                        if let Ok(mut f) = File::create(p.clone()) {
                            let sidecar = xmppacket.serialize();
                            if f.write(sidecar.as_bytes()).is_ok() && (xmp_file_id <= 0) {
                                let xmp_file_id = self.add_fs_file(&p)?;
                                dbg_assert!(xmp_file_id > 0, "couldn't add xmp_file");
                                // XXX handle error
                                let res = self.add_xmp_sidecar_to_bundle(id, xmp_file_id);
                                dbg_assert!(res.is_ok(), "add_xmp_sidecar_to_bundle failed");
                                let res = self.add_sidecar_fsfile_to_bundle(
                                    id,
                                    xmp_file_id,
                                    Sidecar::Xmp(PathBuf::new()).to_int(),
                                    "xmp",
                                );
                                dbg_assert!(res.is_ok(), "add_sidecar_fsfile_to_bundle failed");
                            }
                        }
                    }
                    return Ok(());
                }
            }
        }
        Err(Error::NoSqlDb)
    }

    pub(crate) fn process_xmp_update_queue(&self, write_xmp: bool) -> Result<()> {
        let ids = self.get_xmp_ids_in_queue()?;
        for id in ids {
            self.rewrite_xmp_for_id(id, write_xmp)?;
        }

        Ok(())
    }
}

#[cfg(test)]
mod test {
    use crate::db::filebundle::FileBundle;
    use crate::NiepceProperties as Np;
    use crate::NiepcePropertyBag;
    use crate::NiepcePropertyIdx as NpI;

    use super::{Library, Managed};

    #[test]
    fn library_works() {
        let lib = Library::new_in_memory();

        assert!(lib.is_ok());
        let version = lib.check_database_version();
        assert!(version.is_ok());
        assert!(version.ok().unwrap() == super::DB_SCHEMA_VERSION);

        let folder_added = lib.add_folder("foo", Some(String::from("/bar/foo")));
        assert!(folder_added.is_ok());
        let folder_added = folder_added.ok().unwrap();
        assert!(folder_added.id() > 0);

        let f = lib.get_folder("/bar/foo");
        assert!(f.is_ok());
        let f = f.ok().unwrap();
        assert_eq!(folder_added.id(), f.id());

        let id = f.id();
        let f = lib.add_folder_into("bar", Some(String::from("/bar/bar")), id);
        assert!(f.is_ok());
        let f = lib.get_folder("/bar/bar");
        assert!(f.is_ok());
        let f = f.ok().unwrap();
        assert_eq!(f.parent(), id);

        let folders = lib.get_all_folders();
        assert!(folders.is_ok());
        let folders = folders.ok().unwrap();
        assert_eq!(folders.len(), 3);

        let file_id = lib.add_file(folder_added.id(), "foo/myfile", None, super::Managed::NO);
        assert!(file_id.is_ok());
        let file_id = file_id.ok().unwrap();
        assert!(file_id > 0);

        assert!(lib.move_file_to_folder(file_id, 100).is_err());
        assert!(lib.move_file_to_folder(file_id, folder_added.id()).is_ok());
        let count = lib.count_folder(folder_added.id());
        assert!(count.is_ok());
        let count = count.ok().unwrap();
        assert_eq!(count, 1);

        let fl = lib.get_folder_content(folder_added.id());
        assert!(fl.is_ok());
        let fl = fl.ok().unwrap();
        assert_eq!(fl.len(), count as usize);
        assert_eq!(fl[0].id(), file_id);

        let kwid1 = lib.make_keyword("foo");
        assert!(kwid1.is_ok());
        let kwid1 = kwid1.ok().unwrap();
        assert!(kwid1 > 0);
        let kwid2 = lib.make_keyword("bar");
        assert!(kwid2.is_ok());
        let kwid2 = kwid2.ok().unwrap();
        assert!(kwid2 > 0);

        // duplicate keyword
        let kwid3 = lib.make_keyword("foo");
        assert!(kwid3.is_ok());
        let kwid3 = kwid3.ok().unwrap();
        // should return kwid1 because it already exists.
        assert_eq!(kwid3, kwid1);

        assert!(lib.assign_keyword(kwid1, file_id).is_ok());
        assert!(lib.assign_keyword(kwid2, file_id).is_ok());

        let fl2 = lib.get_keyword_content(kwid1);
        assert!(fl2.is_ok());
        let fl2 = fl2.ok().unwrap();
        assert_eq!(fl2.len(), 1);
        assert_eq!(fl2[0].id(), file_id);

        let kl = lib.get_all_keywords();
        assert!(kl.is_ok());
        let kl = kl.ok().unwrap();
        assert_eq!(kl.len(), 2);

        // Testing bundles
        let mut bundle = FileBundle::new();
        assert!(bundle.add("img_0123.crw"));
        assert!(bundle.add("img_0123.jpg"));
        assert!(bundle.add("img_0123.thm"));
        assert!(bundle.add("img_0123.xmp"));

        let bundle_id = lib.add_bundle(folder_added.id(), &bundle, Managed::NO);
        assert!(bundle_id.is_ok());
        assert!(bundle_id.unwrap() > 0);
    }

    const XMP_PACKET: &str =
        "<x:xmpmeta xmlns:x=\"adobe:ns:meta/\" x:xmptk=\"Exempi + XMP Core 5.1.2\"> \
 <rdf:RDF xmlns:rdf=\"http://www.w3.org/1999/02/22-rdf-syntax-ns#\"> \
 </rdf:RDF> \
</x:xmpmeta>";

    #[test]
    fn file_bundle_import() {
        use npc_fwk::utils::exempi::XmpMeta;

        let lib = Library::new_in_memory();

        assert!(lib.is_ok());

        let folder_added = lib.add_folder("foo", Some(String::from("/bar/foo")));
        assert!(folder_added.is_ok());
        let folder_added = folder_added.unwrap();

        let mut bundle0 = FileBundle::new();
        assert!(bundle0.add("img_0123.jpg"));
        assert!(bundle0.add("img_0123.raf"));

        let bundle_id = lib.add_bundle(folder_added.id(), &bundle0, Managed::NO);
        assert!(bundle_id.is_ok());
        assert!(bundle_id.ok().unwrap() > 0);

        let mut bundle = FileBundle::new();
        assert!(bundle.add("img_0124.jpg"));
        assert!(bundle.add("img_0124.raf"));

        let bundle_id = lib.add_bundle(folder_added.id(), &bundle, Managed::NO);
        assert!(bundle_id.is_ok());
        let bundle_id = bundle_id.unwrap();
        assert!(bundle_id > 0);

        // Test setting properties

        let mut props = NiepcePropertyBag::new();
        props.set_value(Np::Index(NpI::NpNiepceXmpPacket), XMP_PACKET.into());
        // one of the problem with XMP packet serialisation is that the version
        // of the XMP SDK is written in the header so we can do comparisons
        // byte by byte
        let original_xmp_packet =
            exempi2::Xmp::from_buffer(XMP_PACKET.as_bytes()).expect("XMP packet created");
        let original_xmp_packet = XmpMeta::new_with_xmp(original_xmp_packet);
        let result = lib.set_image_properties(bundle_id, &props);
        result.expect("Setting the XMP works");

        let result = lib.get_metadata(bundle_id);
        let metadata = result.expect("Have retrieved metadata");
        let xmp_packet = metadata.serialize_inline();
        assert_eq!(
            xmp_packet.as_str(),
            original_xmp_packet.serialize_inline().as_str()
        );
    }
}<|MERGE_RESOLUTION|>--- conflicted
+++ resolved
@@ -31,11 +31,6 @@
 use chrono::Utc;
 use rusqlite::{functions::FunctionFlags, params};
 
-<<<<<<< HEAD
-=======
-use super::props::NiepceProperties as Np;
-use super::NiepcePropertyIdx as Npi;
->>>>>>> 43b04a40
 use super::{FromDb, LibraryId};
 use crate::db::album::Album;
 use crate::db::filebundle::{FileBundle, Sidecar};
@@ -46,10 +41,10 @@
 use crate::db::libfolder;
 use crate::db::libfolder::LibFolder;
 use crate::db::libmetadata::LibMetadata;
+use crate::db::props::NiepceProperties as Np;
+use crate::db::NiepcePropertyIdx as Npi;
 use crate::library::notification::LibNotification;
-use crate::NiepceProperties as Np;
 use crate::NiepcePropertyBag;
-use crate::NiepcePropertyIdx::*;
 use npc_fwk::toolkit;
 use npc_fwk::PropertyValue;
 use npc_fwk::{dbg_assert, dbg_out, err_out};
@@ -1022,7 +1017,8 @@
         props: &NiepcePropertyBag,
     ) -> Result<()> {
         if let Some(ref conn) = self.dbconn {
-            if let Some(PropertyValue::String(xmp)) = props.get(&Np::Index(NpNiepceXmpPacket)) {
+            if let Some(PropertyValue::String(xmp)) = props.get(&Np::Index(Npi::NpNiepceXmpPacket))
+            {
                 let mut stmt = conn.prepare("UPDATE files SET xmp=?1 WHERE id=?2;")?;
                 stmt.execute(params![xmp, image_id])?;
             }
@@ -1312,9 +1308,9 @@
 #[cfg(test)]
 mod test {
     use crate::db::filebundle::FileBundle;
+    use crate::db::NiepcePropertyIdx as Npi;
     use crate::NiepceProperties as Np;
     use crate::NiepcePropertyBag;
-    use crate::NiepcePropertyIdx as NpI;
 
     use super::{Library, Managed};
 
@@ -1447,8 +1443,8 @@
 
         // Test setting properties
 
-        let mut props = NiepcePropertyBag::new();
-        props.set_value(Np::Index(NpI::NpNiepceXmpPacket), XMP_PACKET.into());
+        let mut props = NiepcePropertyBag::default();
+        props.set_value(Np::Index(Npi::NpNiepceXmpPacket), XMP_PACKET.into());
         // one of the problem with XMP packet serialisation is that the version
         // of the XMP SDK is written in the header so we can do comparisons
         // byte by byte
