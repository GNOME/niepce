/*
 * niepce - engine/db/library.rs
 *
 * Copyright (C) 2017-2022 Hubert Figuière
 *
 * This program is free software: you can redistribute it and/or modify
 * it under the terms of the GNU General Public License as published by
 * the Free Software Foundation, either version 3 of the License, or
 * (at your option) any later version.
 *
 * This program is distributed in the hope that it will be useful,
 * but WITHOUT ANY WARRANTY; without even the implied warranty of
 * MERCHANTABILITY or FITNESS FOR A PARTICULAR PURPOSE.  See the
 * GNU General Public License for more details.
 *
 * You should have received a copy of the GNU General Public License
 * along with this program.  If not, see <http://www.gnu.org/licenses/>.
 */

use std::ffi::OsStr;
use std::fs::File;
use std::io::Write;
use std::path::{Path, PathBuf};
use std::result;

use chrono::Utc;
use rusqlite::{functions::FunctionFlags, params};

use super::{FromDb, LibraryId};
use crate::db::album::Album;
use crate::db::filebundle::{FileBundle, Sidecar};
use crate::db::keyword::Keyword;
use crate::db::label::Label;
use crate::db::libfile;
use crate::db::libfile::LibFile;
use crate::db::libfolder;
use crate::db::libfolder::LibFolder;
use crate::db::libmetadata::LibMetadata;
use crate::library::notification::LibNotification;
use crate::NiepceProperties as Np;
use crate::NiepcePropertyBag;
use crate::NiepcePropertyIdx::*;
use npc_fwk::toolkit;
use npc_fwk::PropertyValue;
use npc_fwk::{dbg_assert, dbg_out, err_out};

#[repr(i32)]
#[derive(PartialEq, Clone, Copy)]
pub enum Managed {
    NO = 0,
    YES = 1,
}

<<<<<<< HEAD
const DB_SCHEMA_VERSION: i32 = 11;
=======
const DB_SCHEMA_VERSION: i32 = 10;
>>>>>>> 2ff2b748
const DATABASENAME: &str = "niepcelibrary.db";

// Error from the library database
#[derive(Debug)]
pub enum Error {
    /// Operation is unimplemented
    Unimplemented,
    /// Item was not found
    NotFound,
    /// No SQL database
    NoSqlDb,
    /// Database schema version is incorrect
    IncorrectDbVersion,
    /// Argument is invalid
    InvalidArg,
    /// Result is invalid
    InvalidResult,
    /// SQL Error
    SqlError(rusqlite::Error),
}

impl From<rusqlite::Error> for Error {
    fn from(err: rusqlite::Error) -> Error {
        Error::SqlError(err)
    }
}

impl std::fmt::Display for Error {
    fn fmt(&self, f: &mut std::fmt::Formatter<'_>) -> std::fmt::Result {
        write!(f, "{:?}", self)
    }
}

impl std::error::Error for Error {
    fn source(&self) -> Option<&(dyn std::error::Error + 'static)> {
        match *self {
            Self::SqlError(ref err) => Some(err),
            _ => None,
        }
    }
}

pub type Result<T> = result::Result<T, Error>;

/// Library database
pub struct Library {
<<<<<<< HEAD
    /// Path the the sqlite3 file.
    dbpath: PathBuf,
    /// Sqlite3 connection handle.
=======
    // maindir: PathBuf,
>>>>>>> 2ff2b748
    dbconn: Option<rusqlite::Connection>,
    /// True if initialized.
    inited: bool,
    /// Sender for notifications.
    sender: npc_fwk::toolkit::Sender<LibNotification>,
}

impl Library {
    /// New database library in memory (testing only)
    #[cfg(test)]
    fn new_in_memory() -> Library {
        let (sender, _) = async_channel::unbounded();
        let mut lib = Library {
            // maindir: dir,
            dbconn: None,
            inited: false,
            sender,
        };

        if let Ok(conn) = rusqlite::Connection::open_in_memory() {
            lib.dbconn = Some(conn);
            lib.inited = lib.init().is_ok();
        }

        lib
    }

    pub fn new(
        dir: &Path,
        name: Option<&str>,
        sender: npc_fwk::toolkit::Sender<LibNotification>,
    ) -> Library {
        let mut dbpath = PathBuf::from(dir);
        if let Some(filename) = name {
            dbpath.push(filename);
        } else {
            dbpath.push(DATABASENAME);
        }
        let mut lib = Library {
            // maindir: dir,
            dbconn: None,
            inited: false,
            sender,
        };

        match rusqlite::Connection::open(dbpath) {
            Ok(conn) => {
                lib.dbconn = Some(conn);
                lib.inited = lib.init().is_ok();
            }
            Err(err) => {
                err_out!("open failed {:?}", err);
            }
        };

        lib
    }

    /// Load the database and perform some sanity checking
    /// If the database is empty, it will call `init_db()`
    fn init(&mut self) -> Result<()> {
        if let Some(ref conn) = self.dbconn {
            let sender = self.sender.clone();
            if let Err(err) = conn.create_scalar_function(
                "rewrite_xmp",
                0,
                FunctionFlags::SQLITE_UTF8,
                move |_| {
                    if let Err(err) = toolkit::thread_context()
                        .block_on(sender.send(LibNotification::XmpNeedsUpdate))
                    {
                        // This not fatal, at least the data should be saved.
                        // But still, it's not good.
                        err_out!("Error sending XmpNeedsUpdate notification: {}", err);
                    }
                    Ok(true)
                },
            ) {
                err_out!("failed to create scalar function.");
                return Err(Error::SqlError(err));
            }
        } else {
            return Err(Error::NoSqlDb);
        }

        match self.check_database_version() {
            Err(Error::InvalidResult) => {
                // error
                dbg_out!("version check incorrect value");
                Err(Error::IncorrectDbVersion)
            }
            Ok(0) => {
                // let's create our DB
                dbg_out!("version == 0");
                self.init_db()
            }
            Ok(version) => {
                if version != DB_SCHEMA_VERSION {
                    // WAT?
                    err_out!("Version mismatch, found {}", version);
                }
                Ok(())
            }
            _ => Ok(()),
        }
    }

    #[cfg(test)]
    fn is_ok(&self) -> bool {
        self.inited
    }

    /// Check the database version as stored in the admin table.
    /// A version of 0 mean the database is empty.
    fn check_database_version(&self) -> Result<i32> {
        if let Some(ref conn) = self.dbconn {
            if let Ok(mut stmt) = conn.prepare("SELECT value FROM admin WHERE key='version'") {
                let mut rows = stmt.query([])?;
                if let Ok(Some(row)) = rows.next() {
                    let value: String = row.get(0)?;
<<<<<<< HEAD
                    return i32::from_str_radix(&value, 10).map_err(|_| Error::InvalidResult);
=======
                    if let Ok(v) = value.parse::<i32>() {
                        return Ok(v);
                    } else {
                        return Ok(-1);
                    }
>>>>>>> 2ff2b748
                }
            } else {
                // if query fail we assume 0 to create the database.
                return Ok(0);
            }
        }

        Err(Error::NoSqlDb)
    }

    /// Initialise the database schema.
    fn init_db(&mut self) -> Result<()> {
        if let Some(ref conn) = self.dbconn {
            conn.execute("CREATE TABLE admin (key TEXT NOT NULL, value TEXT)", [])
                .unwrap();
            conn.execute(
                "INSERT INTO admin (key, value) \
                 VALUES ('version', ?1)",
                params![DB_SCHEMA_VERSION],
            )
            .unwrap();
            conn.execute(
                "CREATE TABLE vaults (id INTEGER PRIMARY KEY AUTOINCREMENT, path TEXT)",
                [],
            )
            .unwrap();
            conn.execute(
                "CREATE TABLE folders (id INTEGER PRIMARY KEY AUTOINCREMENT,\
                 path TEXT, name TEXT, \
                 vault_id INTEGER DEFAULT 0, \
                 locked INTEGER DEFAULT 0, \
                 virtual INTEGER DEFAULT 0, \
                 expanded INTEGER DEFAULT 0, \
                 parent_id INTEGER)",
                [],
            )
            .unwrap();
            // Version 9
            conn.execute(
                "CREATE TRIGGER folder_delete_trigger AFTER DELETE ON folders \
                 BEGIN \
                 DELETE FROM files WHERE parent_id = old.id; \
                 END",
                [],
            )
            .unwrap();
            //
            let trash_type = libfolder::FolderVirtualType::TRASH as i32;
            conn.execute(
                "insert into folders (name, locked, virtual, parent_id, path) \
                 values (?1, 1, ?2, 0, '')",
                params!["Trash", trash_type],
            )
            .unwrap();

            // version 10
            conn.execute(
                "CREATE TABLE albums (id INTEGER PRIMARY KEY AUTOINCREMENT,\
                 name TEXT, \
                 parent_id INTEGER)",
                [],
            )
            .unwrap();
            conn.execute(
                "CREATE TABLE albuming (\
                 file_id INTEGER, album_id INTEGER, UNIQUE(file_id, album_id))",
                [],
            )
            .unwrap();
            //

            conn.execute(
                "CREATE TABLE files (id INTEGER PRIMARY KEY AUTOINCREMENT,\
                 main_file INTEGER, name TEXT, parent_id INTEGER,\
                 orientation INTEGER, file_type INTEGER,\
                 file_date INTEGER, rating INTEGER DEFAULT 0, \
                 label INTEGER, flag INTEGER DEFAULT 0, \
                 import_date INTEGER, mod_date INTEGER, \
                 xmp TEXT, xmp_date INTEGER, xmp_file INTEGER DEFAULT 0,\
                 jpeg_file INTEGER DEFAULT 0)",
                [],
            )
            .unwrap();
            conn.execute(
                "CREATE TABLE fsfiles (id INTEGER PRIMARY KEY AUTOINCREMENT,\
                 path TEXT)",
                [],
            )
            .unwrap();
            // version = 7
            conn.execute(
                "CREATE TABLE sidecars (file_id INTEGER,\
                 fsfile_id INTEGER, type INTEGER, ext TEXT NOT NULL,\
                 UNIQUE(file_id, fsfile_id))",
                [],
            )
            .unwrap();
            conn.execute_batch(
                "BEGIN; \
                 CREATE TRIGGER pre_file_delete_trigger BEFORE DELETE ON files \
                 BEGIN \
                 DELETE FROM fsfiles WHERE id = old.main_file \
                 OR id = old.xmp_file OR id = old.jpeg_file; \
                 END; \
                 CREATE TRIGGER file_delete_trigger AFTER DELETE ON files \
                 BEGIN \
                 DELETE FROM sidecars WHERE file_id = old.id; \
                 DELETE FROM keywording WHERE file_id = old.id; \
                 DELETE FROM albuming WHERE file_id = old.id; \
                 END; \
                 CREATE TRIGGER album_delete_trigger AFTER DELETE ON albums \
                 BEGIN \
                 DELETE FROM albuming WHERE album_id = old.id; \
                 END; \
                 COMMIT;",
            )
            .unwrap();
            //
            conn.execute(
                "CREATE TABLE keywords (id INTEGER PRIMARY KEY AUTOINCREMENT,\
                 keyword TEXT, parent_id INTEGER DEFAULT 0)",
                [],
            )
            .unwrap();
            conn.execute(
                "CREATE TABLE keywording (file_id INTEGER,\
                 keyword_id INTEGER, UNIQUE(file_id, keyword_id))",
                [],
            )
            .unwrap();
            conn.execute(
                "CREATE TRIGGER keyword_delete_trigger AFTER DELETE ON keywords \
                 BEGIN \
                 DELETE FROM keywording WHERE keyword_id = old.id; \
                 END;",
                [],
            )
            .unwrap();
            conn.execute(
                "CREATE TABLE labels (id INTEGER PRIMARY KEY AUTOINCREMENT,\
                 name TEXT, color TEXT)",
                [],
            )
            .unwrap();
            conn.execute("CREATE TABLE xmp_update_queue (id INTEGER UNIQUE)", [])
                .unwrap();
            conn.execute(
                "CREATE TRIGGER file_update_trigger UPDATE ON files \
                 BEGIN \
                 UPDATE files SET mod_date = strftime('%s','now');\
                 END",
                [],
            )
            .unwrap();
            conn.execute(
                "CREATE TRIGGER xmp_update_trigger UPDATE OF xmp ON files \
                 BEGIN \
                 INSERT OR IGNORE INTO xmp_update_queue (id) VALUES(new.id);\
                 SELECT rewrite_xmp();\
                 END",
                [],
            )
            .unwrap();

            if self.notify(LibNotification::LibCreated).is_err() {
                err_out!("Error sending LibCreated notification");
            }
            return Ok(());
        }
        Err(Error::NoSqlDb)
    }

    ///
    /// Send a `LibNotification`.
    /// @returns the result (nothing or an error)
    ///
    pub(crate) fn notify(
        &self,
        notif: LibNotification,
    ) -> std::result::Result<(), async_channel::SendError<LibNotification>> {
        toolkit::thread_context().block_on(self.sender.send(notif))
    }

    fn add_jpeg_file_to_bundle(&self, file_id: LibraryId, fsfile_id: LibraryId) -> Result<()> {
        if let Some(ref conn) = self.dbconn {
            let filetype: i32 = libfile::FileType::RawJpeg.into();
            let c = conn.execute(
                "UPDATE files SET jpeg_file=?1, file_type=?3 WHERE id=?2;",
                params![fsfile_id, file_id, filetype],
            )?;
            if c == 1 {
                return Ok(());
            }
            return Err(Error::InvalidResult);
        }
        Err(Error::NoSqlDb)
    }

    fn add_xmp_sidecar_to_bundle(&self, file_id: LibraryId, fsfile_id: LibraryId) -> Result<()> {
        if let Some(ref conn) = self.dbconn {
            let c = conn.execute(
                "UPDATE files SET xmp_file=?1 WHERE id=?2;",
                params![fsfile_id, file_id],
            )?;
            if c == 1 {
                return Ok(());
            }
            return Err(Error::InvalidResult);
        }
        Err(Error::NoSqlDb)
    }

    fn add_sidecar_file_to_bundle(&self, file_id: LibraryId, sidecar: &Sidecar) -> Result<()> {
        let sidecar_t: (i32, &PathBuf) = match *sidecar {
            Sidecar::Live(ref p)
            | Sidecar::Thumbnail(ref p)
            | Sidecar::Xmp(ref p)
            | Sidecar::Jpeg(ref p) => (sidecar.to_int(), p),
            _ => return Err(Error::InvalidArg),
        };
        let p = Path::new(sidecar_t.1);
        let ext = match p.extension() {
            Some(ext2) => ext2.to_string_lossy(),
            _ => return Err(Error::InvalidArg),
        };
        let fsfile_id = self.add_fs_file(&sidecar_t.1)?;
        self.add_sidecar_fsfile_to_bundle(file_id, fsfile_id, sidecar_t.0, &*ext)
    }

    fn add_sidecar_fsfile_to_bundle(
        &self,
        file_id: LibraryId,
        fsfile_id: LibraryId,
        sidecar_type: i32,
        ext: &str,
    ) -> Result<()> {
        if let Some(ref conn) = self.dbconn {
            let c = conn.execute(
                "INSERT INTO sidecars (file_id, fsfile_id, type, ext) VALUES(?1, ?2, ?3, ?4)",
                params![file_id, fsfile_id, sidecar_type, ext],
            )?;
            if c == 1 {
                return Ok(());
            }
            return Err(Error::InvalidResult);
        }
        Err(Error::NoSqlDb)
    }

    pub(crate) fn leaf_name_for_pathname(pathname: &str) -> Option<String> {
        let name = Path::new(pathname).file_name()?;
        Some(String::from(name.to_str()?))
    }

    fn get_content(&self, id: LibraryId, sql_where: &str) -> Result<Vec<LibFile>> {
        if let Some(ref conn) = self.dbconn {
            let sql = format!(
                "SELECT {} FROM {} \
                 WHERE {} \
                 AND files.main_file=fsfiles.id",
                LibFile::read_db_columns(),
                LibFile::read_db_tables(),
                sql_where
            );
            let mut stmt = conn.prepare(&sql)?;
            let mut rows = stmt.query(params![id])?;
            let mut files: Vec<LibFile> = vec![];
            while let Ok(Some(row)) = rows.next() {
                files.push(LibFile::read_from(row)?);
            }
            return Ok(files);
        }
        Err(Error::NoSqlDb)
    }

    /// Add a folder at the root.
    ///
    /// name: the folder name
    /// path: An optional path that indicate the physical location
    ///
    /// Returns a LibFolder or None in case of error.
    pub(crate) fn add_folder(&self, name: &str, path: Option<String>) -> Result<LibFolder> {
        self.add_folder_into(name, path, 0)
    }

    /// Add folder with name and optional path into parent whose id is `into`.
    /// A value of 0 means root.
    ///
    /// Returns a LibFolder or None in case of error.
    fn add_folder_into(
        &self,
        name: &str,
        path: Option<String>,
        into: LibraryId,
    ) -> Result<LibFolder> {
        if let Some(ref conn) = self.dbconn {
            let c = conn.execute(
                "INSERT INTO folders (path,name,vault_id,parent_id) VALUES(?1, ?2, '0', ?3)",
                params![path, name, into],
            )?;
            if c != 1 {
                return Err(Error::InvalidResult);
            }
            let id = conn.last_insert_rowid();
            dbg_out!("last row inserted {}", id);
            let mut lf = LibFolder::new(id, name, path);
            lf.set_parent(into);
            return Ok(lf);
        }
        Err(Error::NoSqlDb)
    }

    pub(crate) fn delete_folder(&self, id: LibraryId) -> Result<()> {
        if let Some(ref conn) = self.dbconn {
            let c = conn.execute("DELETE FROM folders WHERE id=?1", params![id])?;
            if c == 1 {
                return Ok(());
            }
            return Err(Error::InvalidResult);
        }
        Err(Error::NoSqlDb)
    }

    /// Get the folder from its path
    ///
    /// Return the LibFolder or None
    pub(crate) fn get_folder(&self, path: &str) -> Result<LibFolder> {
        if let Some(ref conn) = self.dbconn {
            let sql = format!(
                "SELECT {} FROM {} WHERE path=?1",
                LibFolder::read_db_columns(),
                LibFolder::read_db_tables()
            );
            let mut stmt = conn.prepare(&sql)?;
            let mut rows = stmt.query(params![path])?;
            return match rows.next() {
                Ok(None) => Err(Error::NotFound),
                Err(err) => {
                    err_out!("Error {:?}", err);
                    Err(Error::from(err))
                }
                Ok(Some(row)) => Ok(LibFolder::read_from(row)?),
            };
        }
        Err(Error::NoSqlDb)
    }

    pub(crate) fn get_all_folders(&self) -> Result<Vec<LibFolder>> {
        if let Some(ref conn) = self.dbconn {
            let sql = format!(
                "SELECT {} FROM {}",
                LibFolder::read_db_columns(),
                LibFolder::read_db_tables()
            );
            let mut stmt = conn.prepare(&sql)?;
            let mut rows = stmt.query([])?;
            let mut folders: Vec<LibFolder> = vec![];
            while let Ok(Some(row)) = rows.next() {
                folders.push(LibFolder::read_from(row)?);
            }
            return Ok(folders);
        }
        Err(Error::NoSqlDb)
    }

    pub(crate) fn get_folder_content(&self, folder_id: LibraryId) -> Result<Vec<LibFile>> {
        self.get_content(folder_id, "parent_id = ?1")
    }

    pub(crate) fn count_folder(&self, folder_id: LibraryId) -> Result<i64> {
        if let Some(ref conn) = self.dbconn {
            let mut stmt = conn.prepare(
                "SELECT COUNT(id) FROM files \
                 WHERE parent_id=?1;",
            )?;
            let mut rows = stmt.query(params![folder_id])?;
            return match rows.next() {
                Ok(Some(row)) => Ok(row.get(0)?),
                Err(err) => Err(Error::from(err)),
                Ok(None) => Err(Error::NotFound),
            };
        }
        Err(Error::NoSqlDb)
    }

    pub(crate) fn get_all_keywords(&self) -> Result<Vec<Keyword>> {
        if let Some(ref conn) = self.dbconn {
            let sql = format!(
                "SELECT {} FROM {}",
                Keyword::read_db_columns(),
                Keyword::read_db_tables()
            );
            let mut stmt = conn.prepare(&sql)?;
            let mut rows = stmt.query([])?;
            let mut keywords: Vec<Keyword> = vec![];
            while let Ok(Some(row)) = rows.next() {
                keywords.push(Keyword::read_from(row)?);
            }
            return Ok(keywords);
        }
        Err(Error::NoSqlDb)
    }

    pub(crate) fn count_keyword(&self, id: LibraryId) -> Result<i64> {
        if let Some(ref conn) = self.dbconn {
            let mut stmt = conn.prepare(
                "SELECT COUNT(keyword_id) FROM keywording \
                 WHERE keyword_id=?1;",
            )?;
            let mut rows = stmt.query(params![id])?;
            return match rows.next() {
                Ok(Some(row)) => Ok(row.get(0)?),
                Err(err) => Err(Error::from(err)),
                Ok(None) => Err(Error::NotFound),
            };
        }
        Err(Error::NoSqlDb)
    }

<<<<<<< HEAD
    /// Add an album to the library
    pub fn add_album(&self, name: &str, parent: LibraryId) -> Result<Album> {
        if let Some(ref conn) = self.dbconn {
            let c = conn.execute(
                "INSERT INTO albums (name,parent_id) VALUES(?1, ?2)",
                params![name, parent],
            )?;
            if c != 1 {
                return Err(Error::InvalidResult);
            }
            let id = conn.last_insert_rowid();
            return Ok(Album::new(id, &name, parent));
        }
        Err(Error::NoSqlDb)
    }

    /// Get all the albums.
    pub fn get_all_albums(&self) -> Result<Vec<Album>> {
        if let Some(ref conn) = self.dbconn {
            let sql = format!(
                "SELECT {} FROM {}",
                Album::read_db_columns(),
                Album::read_db_tables()
            );
            let mut stmt = conn.prepare(&sql)?;
            let mut rows = stmt.query([])?;
            let mut albums: Vec<Album> = vec![];
            while let Ok(Some(row)) = rows.next() {
                albums.push(Album::read_from(&row)?);
            }
            return Ok(albums);
        }
        Err(Error::NoSqlDb)
    }

    pub fn count_album(&self, id: LibraryId) -> Result<i64> {
        if let Some(ref conn) = self.dbconn {
            let mut stmt = conn.prepare(
                "SELECT COUNT(album_id) FROM albuming \
                 WHERE album_id=?1;",
            )?;
            let mut rows = stmt.query(params![id])?;
            return match rows.next() {
                Ok(Some(row)) => Ok(row.get(0)?),
                Err(err) => Err(Error::from(err)),
                Ok(None) => Err(Error::NotFound),
            };
        }
        Err(Error::NoSqlDb)
    }

    pub fn get_album_content(&self, album_id: LibraryId) -> Result<Vec<LibFile>> {
        self.get_content(
            album_id,
            "files.id IN \
             (SELECT file_id FROM albuming \
             WHERE album_id=?1) ",
        )
    }

    /// Add an image to an album.
    pub fn add_to_album(&self, image_id: LibraryId, album_id: LibraryId) -> Result<()> {
        if let Some(ref conn) = self.dbconn {
            let c = conn.execute(
                "INSERT INTO albuming (file_id, album_id) VALUES(?1, ?2)",
                params![image_id, album_id],
            )?;
            if c != 1 {
                return Err(Error::InvalidResult);
            }
            return Ok(());
        }
        Err(Error::NoSqlDb)
    }

    pub fn add_fs_file<P: AsRef<Path>>(&self, f: P) -> Result<LibraryId> {
=======
    fn add_fs_file<P: AsRef<Path>>(&self, f: P) -> Result<LibraryId> {
>>>>>>> 2ff2b748
        if let Some(ref conn) = self.dbconn {
            let file = f.as_ref().to_string_lossy();
            let c = conn.execute("INSERT INTO fsfiles (path) VALUES(?1)", params![file])?;
            if c != 1 {
                return Err(Error::InvalidResult);
            }
            return Ok(conn.last_insert_rowid());
        }

        Err(Error::NoSqlDb)
    }

    fn get_fs_file(&self, id: LibraryId) -> Result<String> {
        if let Some(ref conn) = self.dbconn {
            let mut stmt = conn.prepare("SELECT path FROM fsfiles WHERE id=?1")?;
            let mut rows = stmt.query(params![id])?;
            return match rows.next() {
                Ok(Some(row)) => Ok(row.get(0)?),
                Err(err) => Err(Error::from(err)),
                Ok(None) => Err(Error::NotFound),
            };
        }
        Err(Error::NoSqlDb)
    }

    pub(crate) fn add_bundle(
        &self,
        folder_id: LibraryId,
        bundle: &FileBundle,
        manage: Managed,
    ) -> Result<LibraryId> {
        let file_id = self.add_file(folder_id, bundle.main(), Some(bundle), manage)?;
        if file_id <= 0 {
            err_out!("add_file returned {}", file_id);
            return Err(Error::InvalidResult);
        }
        if !bundle.xmp_sidecar().as_os_str().is_empty() {
            let fsfile_id = self.add_fs_file(bundle.xmp_sidecar())?;
            if fsfile_id > 0 {
                self.add_xmp_sidecar_to_bundle(file_id, fsfile_id)?;
                self.add_sidecar_fsfile_to_bundle(
                    file_id,
                    fsfile_id,
                    Sidecar::Xmp(PathBuf::new()).to_int(),
                    "xmp",
                )?;
            }
        }
        if !bundle.jpeg().as_os_str().is_empty() {
            let fsfile_id = self.add_fs_file(bundle.jpeg())?;
            if fsfile_id > 0 {
                self.add_jpeg_file_to_bundle(file_id, fsfile_id)?;
                self.add_sidecar_fsfile_to_bundle(
                    file_id,
                    fsfile_id,
                    Sidecar::Jpeg(PathBuf::new()).to_int(),
                    "jpg",
                )?;
            }
        }

        Ok(file_id)
    }

    fn add_file<P: AsRef<Path> + AsRef<OsStr>>(
        &self,
        folder_id: LibraryId,
        file: P,
        bundle: Option<&FileBundle>,
        manage: Managed,
    ) -> Result<LibraryId> {
        dbg_assert!(manage == Managed::NO, "manage not supported");
        dbg_assert!(folder_id != -1, "invalid folder ID");
        let file_path: &Path = file.as_ref();
        let mime = npc_fwk::MimeType::new(file_path);
        let file_type = libfile::mimetype_to_filetype(&mime);
        let label_id: LibraryId = 0;
        let orientation: i32;
        let rating: i32;
        //let label: String; // XXX fixme
        let flag: i32;
        let creation_date: npc_fwk::Time;
        let xmp: String;

        // Until we get better metadata support for RAW files, we use the Exif reconcile
        // from the sidecar JPEG to get the initial metadata.
        let meta = if let Some(bundle) = bundle {
            if bundle.bundle_type() == libfile::FileType::RawJpeg {
                npc_fwk::XmpMeta::new_from_file(bundle.jpeg(), false)
            } else {
                npc_fwk::XmpMeta::new_from_file(file_path, false)
            }
        } else {
            npc_fwk::XmpMeta::new_from_file(file_path, false)
        };

        if let Some(ref meta) = meta {
            orientation = meta.orientation().unwrap_or(0);
            rating = meta.rating().unwrap_or(0);
            //label = meta.label().unwrap_or(String::from(""));
            flag = meta.flag().unwrap_or(0);
            if let Some(ref date) = meta.creation_date() {
                creation_date = date.timestamp();
            } else {
                creation_date = 0
            }
            xmp = meta.serialize_inline();
        } else {
            orientation = 0;
            rating = 0;
            //label = String::from("");
            flag = 0;
            creation_date = 0;
            xmp = String::from("");
        }

        let filename = file_path
            .file_name()
            .map(|s| s.to_string_lossy())
            .unwrap_or_default();
        let fs_file_id = self.add_fs_file(file_path)?;
        if fs_file_id <= 0 {
            err_out!("add fsfile failed");
            return Err(Error::InvalidResult);
        }

        if let Some(ref conn) = self.dbconn {
            let ifile_type = file_type as i32;
            let time = Utc::now().timestamp();
            let c = conn.execute(
                "INSERT INTO files (\
                 main_file, name, parent_id, \
                 import_date, mod_date, \
                 orientation, file_date, rating, label, \
                 file_type, flag, xmp) \
                 VALUES (\
                 ?1, ?2, ?3, ?4, ?5, ?6, ?7, ?8, ?9, ?10, ?11, ?12)",
                params![
                    fs_file_id,
                    filename,
                    folder_id,
                    time,
                    time,
                    orientation,
                    creation_date,
                    rating,
                    label_id,
                    ifile_type,
                    flag,
                    xmp,
                ],
            )?;

            if c == 1 {
                let id = conn.last_insert_rowid();
                if let Some(mut meta) = meta {
                    let keywords = meta.keywords();
                    for k in keywords {
                        let kwid = self.make_keyword(k)?;
                        if kwid != -1 {
                            self.assign_keyword(kwid, id)?;
                        }
                    }
                }
                return Ok(id);
            }
            return Err(Error::InvalidResult);
        }

        Err(Error::NoSqlDb)
    }

    pub(crate) fn make_keyword(&self, keyword: &str) -> Result<LibraryId> {
        if let Some(ref conn) = self.dbconn {
            let mut stmt = conn.prepare(
                "SELECT id FROM keywords WHERE \
                 keyword=?1;",
            )?;
            let mut rows = stmt.query(params![keyword])?;
            if let Ok(Some(row)) = rows.next() {
                let keyword_id = row.get(0)?;
                if keyword_id > 0 {
                    return Ok(keyword_id);
                }
            }

            let c = conn.execute(
                "INSERT INTO keywords (keyword, parent_id) VALUES(?1, 0);",
                params![keyword],
            )?;
            if c != 1 {
                return Err(Error::InvalidResult);
            }
            let keyword_id = conn.last_insert_rowid();
            if self
                .notify(LibNotification::AddedKeyword(Keyword::new(
                    keyword_id, keyword,
                )))
                .is_err()
            {
                err_out!("Failed to send AddedKeyword notification");
            }
            return Ok(keyword_id);
        }
        Err(Error::NoSqlDb)
    }

    fn assign_keyword(&self, kw_id: LibraryId, file_id: LibraryId) -> Result<()> {
        if let Some(ref conn) = self.dbconn {
            conn.execute(
                "INSERT OR IGNORE INTO keywording\
                 (file_id, keyword_id) \
                 VALUES(?1, ?2)",
                params![kw_id, file_id],
            )?;
            Ok(())
        } else {
            Err(Error::NoSqlDb)
        }
    }

    pub(crate) fn get_keyword_content(&self, keyword_id: LibraryId) -> Result<Vec<LibFile>> {
        self.get_content(
            keyword_id,
            "files.id IN \
             (SELECT file_id FROM keywording \
             WHERE keyword_id=?1) ",
        )
    }

    pub(crate) fn get_metadata(&self, file_id: LibraryId) -> Result<LibMetadata> {
        if let Some(ref conn) = self.dbconn {
            let sql = format!(
                "SELECT {} FROM {} WHERE {}=?1",
                LibMetadata::read_db_columns(),
                LibMetadata::read_db_tables(),
                LibMetadata::read_db_where_id()
            );
            let mut stmt = conn.prepare(&sql)?;
            let mut rows = stmt.query(params![file_id])?;
            return match rows.next() {
                Err(err) => Err(Error::from(err)),
                Ok(None) => Err(Error::NotFound),
                Ok(Some(row)) => {
                    let mut metadata = LibMetadata::read_from(row)?;

                    let sql = "SELECT ext FROM sidecars WHERE file_id=?1";
                    let mut stmt = conn.prepare(sql)?;
                    let mut rows = stmt.query(params![file_id])?;
                    while let Ok(Some(row)) = rows.next() {
                        metadata.sidecars.push(row.get(0)?);
                    }
                    Ok(metadata)
                }
            };
        }
        Err(Error::NoSqlDb)
    }

    fn unassign_all_keywords_for_file(&self, file_id: LibraryId) -> Result<()> {
        if let Some(ref conn) = self.dbconn {
            conn.execute(
                "DELETE FROM keywording \
                 WHERE file_id=?1;",
                params![file_id],
            )?;
            // we don't really know how many rows are supposed to be impacted
            // even 0 is valid.
            return Ok(());
        }
        Err(Error::NoSqlDb)
    }

    /// Set properties for an image.
    ///
    /// XXX only the XMP Packet is currently supported.
    pub fn set_image_properties(
        &self,
        image_id: LibraryId,
        props: &NiepcePropertyBag,
    ) -> Result<()> {
        if let Some(ref conn) = self.dbconn {
            if let Some(PropertyValue::String(xmp)) = props.get(&Np::Index(NpNiepceXmpPacket)) {
                let mut stmt = conn.prepare("UPDATE files SET xmp=?1 WHERE id=?2;")?;
                stmt.execute(params![xmp, image_id])?;
            }
            return Ok(());
        }
        Err(Error::NoSqlDb)
    }

    fn set_internal_metadata(&self, file_id: LibraryId, column: &str, value: i32) -> Result<()> {
        if let Some(ref conn) = self.dbconn {
            let c = conn.execute(
                format!("UPDATE files SET {}=?1 WHERE id=?2;", column).as_ref(),
                params![value, file_id],
            )?;
            if c != 1 {
                err_out!("error setting internal metadata");
                return Err(Error::InvalidResult);
            }
            return Ok(());
        }
        Err(Error::NoSqlDb)
    }

    fn set_metadata_block(&self, file_id: LibraryId, metablock: &LibMetadata) -> Result<()> {
        let xmp = metablock.serialize_inline();
        if let Some(ref conn) = self.dbconn {
            let c = conn.execute(
                "UPDATE files SET xmp=?1 WHERE id=?2;",
                params![xmp, file_id],
            )?;
            if c != 1 {
                err_out!("error setting metadatablock");
                return Err(Error::InvalidResult);
            }
            return Ok(());
        }
        Err(Error::NoSqlDb)
    }

<<<<<<< HEAD
    pub fn set_metadata(&self, file_id: LibraryId, meta: Np, value: &PropertyValue) -> Result<()> {
=======
    pub(crate) fn set_metadata(
        &self,
        file_id: LibraryId,
        meta: Np,
        value: &PropertyValue,
    ) -> Result<()> {
        #[allow(non_upper_case_globals)]
>>>>>>> 2ff2b748
        match meta {
            Np::Index(NpXmpRatingProp)
            | Np::Index(NpXmpLabelProp)
            | Np::Index(NpTiffOrientationProp)
            | Np::Index(NpNiepceFlagProp) => {
                match *value {
                    PropertyValue::Int(i) => {
                        // internal
                        // make the column mapping more generic.
                        let column = match meta {
                            Np::Index(NpXmpRatingProp) => "rating",
                            Np::Index(NpXmpLabelProp) => "label",
                            Np::Index(NpTiffOrientationProp) => "orientation",
                            Np::Index(NpNiepceFlagProp) => "flag",
                            _ => unreachable!(),
                        };
                        if !column.is_empty() {
                            self.set_internal_metadata(file_id, column, i)?;
                        }
                    }
                    _ => err_out!("improper value type for {:?}", meta),
                }
            }
            Np::Index(NpIptcKeywordsProp) => {
                self.unassign_all_keywords_for_file(file_id)?;

                match *value {
                    PropertyValue::StringArray(ref keywords) => {
                        for kw in keywords {
                            let id = self.make_keyword(kw)?;
                            if id != -1 {
                                self.assign_keyword(id, file_id)?;
                            }
                        }
                    }
                    _ => err_out!("improper value_type for {:?} : {:?}", meta, value),
                }
            }
            _ =>
            // XXX TODO
            {
                err_out!("unhandled meta {:?}", meta)
            }
        }
        let mut metablock = self.get_metadata(file_id)?;
        metablock.set_metadata(meta, value);
        metablock.touch();
        self.set_metadata_block(file_id, &metablock)?;

        Ok(())
    }

    pub(crate) fn move_file_to_folder(
        &self,
        file_id: LibraryId,
        folder_id: LibraryId,
    ) -> Result<()> {
        if let Some(ref conn) = self.dbconn {
            let mut stmt = conn.prepare("SELECT id FROM folders WHERE id=?1;")?;
            let mut rows = stmt.query(params![folder_id])?;
            if let Ok(Some(_)) = rows.next() {
                conn.execute(
                    "UPDATE files SET parent_id = ?1 WHERE id = ?2;",
                    params![folder_id, file_id],
                )?;
                return Ok(());
            } else {
                return Err(Error::NotFound);
            }
        }
        Err(Error::NoSqlDb)
    }

    pub(crate) fn get_all_labels(&self) -> Result<Vec<Label>> {
        if let Some(ref conn) = self.dbconn {
            let sql = format!(
                "SELECT {} FROM {} ORDER BY id;",
                Label::read_db_columns(),
                Label::read_db_tables()
            );
            let mut stmt = conn.prepare(&sql)?;
            let mut rows = stmt.query([])?;
            let mut labels: Vec<Label> = vec![];
            while let Ok(Some(row)) = rows.next() {
                labels.push(Label::read_from(row)?);
            }
            return Ok(labels);
        }
        Err(Error::NoSqlDb)
    }

    pub(crate) fn add_label(&self, name: &str, colour: &str) -> Result<LibraryId> {
        if let Some(ref conn) = self.dbconn {
            let c = conn.execute(
                "INSERT INTO  labels (name,color) VALUES (?1, ?2);",
                params![name, colour],
            )?;
            if c != 1 {
                return Err(Error::InvalidResult);
            }
            let label_id = conn.last_insert_rowid();
            dbg_out!("last row inserted {}", label_id);
            return Ok(label_id);
        }
        Err(Error::NoSqlDb)
    }

    pub(crate) fn update_label(&self, label_id: LibraryId, name: &str, colour: &str) -> Result<()> {
        if let Some(ref conn) = self.dbconn {
            let c = conn.execute(
                "UPDATE labels SET name=?2, color=?3 FROM labels WHERE id=?1;",
                params![label_id, name, colour],
            )?;
            if c != 1 {
                return Err(Error::InvalidResult);
            }
            return Ok(());
        }
        Err(Error::NoSqlDb)
    }

    pub(crate) fn delete_label(&self, label_id: LibraryId) -> Result<()> {
        if let Some(ref conn) = self.dbconn {
            let c = conn.execute("DELETE FROM labels WHERE id=?1;", &[&label_id])?;
            if c != 1 {
                return Err(Error::InvalidResult);
            }
            return Ok(());
        }
        Err(Error::NoSqlDb)
    }

    fn get_xmp_ids_in_queue(&self) -> Result<Vec<LibraryId>> {
        if let Some(ref conn) = self.dbconn {
            let mut stmt = conn.prepare("SELECT id FROM xmp_update_queue;")?;
            let mut rows = stmt.query([])?;
            let mut ids = Vec::<LibraryId>::new();
            while let Ok(Some(row)) = rows.next() {
                let id: i64 = row.get(0)?;
                ids.push(id);
            }
            return Ok(ids);
        }
        Err(Error::NoSqlDb)
    }

    pub(crate) fn write_metadata(&self, id: LibraryId) -> Result<()> {
        self.rewrite_xmp_for_id(id, true)
    }

    fn rewrite_xmp_for_id(&self, id: LibraryId, write_xmp: bool) -> Result<()> {
        // XXX
        // Rework this so that:
        // 1. it returns a Err<>
        // 2. it only delete if the xmp file has been updated properly
        // 3. make sure the update happened correctly, possibly ensure we don't
        // clobber the xmp.
        if let Some(ref conn) = self.dbconn {
            if conn
                .execute("DELETE FROM xmp_update_queue WHERE id=?1;", &[&id])
                .is_ok()
            {
                // we don't want to write the XMP so we don't need to list them.
                if !write_xmp {
                    return Ok(());
                }
                if let Ok(mut stmt) = conn.prepare(
                    "SELECT xmp, main_file, xmp_file FROM files \
                     WHERE id=?1;",
                ) {
                    let mut rows = stmt.query(&[&id])?;
                    while let Ok(Some(row)) = rows.next() {
                        let xmp_buffer: String = row.get(0)?;
                        let main_file_id: LibraryId = row.get(1)?;
                        // In case of error we assume 0.
                        let xmp_file_id: LibraryId = row.get(2).unwrap_or(0);
                        let p = self.get_fs_file(main_file_id);
                        let spath = if let Ok(ref p) = p {
                            PathBuf::from(p)
                        } else {
                            // XXX we should report that error.
                            err_out!("couldn't find the main file {:?}", p);
                            dbg_assert!(false, "couldn't find the main file");
                            continue;
                        };
                        let mut p: Option<PathBuf> = None;
                        if xmp_file_id > 0 {
                            if let Ok(p2) = self.get_fs_file(xmp_file_id) {
                                p = Some(PathBuf::from(p2));
                            }
                            dbg_assert!(p.is_some(), "couldn't find the xmp file path");
                        }
                        if p.is_none() {
                            p = Some(spath.with_extension("xmp"));
                            dbg_assert!(
                                *p.as_ref().unwrap() != spath,
                                "path must have been changed"
                            );
                        }
                        let p = p.unwrap();
                        if p.exists() {
                            dbg_out!("{:?} already exist", p);
                        }
                        let mut xmppacket = npc_fwk::XmpMeta::new();
                        xmppacket.unserialize(&xmp_buffer);
                        if let Ok(mut f) = File::create(p.clone()) {
                            let sidecar = xmppacket.serialize();
                            if f.write(sidecar.as_bytes()).is_ok() && (xmp_file_id <= 0) {
                                let xmp_file_id = self.add_fs_file(&p)?;
                                dbg_assert!(xmp_file_id > 0, "couldn't add xmp_file");
                                // XXX handle error
                                let res = self.add_xmp_sidecar_to_bundle(id, xmp_file_id);
                                dbg_assert!(res.is_ok(), "add_xmp_sidecar_to_bundle failed");
                                let res = self.add_sidecar_fsfile_to_bundle(
                                    id,
                                    xmp_file_id,
                                    Sidecar::Xmp(PathBuf::new()).to_int(),
                                    "xmp",
                                );
                                dbg_assert!(res.is_ok(), "add_sidecar_fsfile_to_bundle failed");
                            }
                        }
                    }
                    return Ok(());
                }
            }
        }
        Err(Error::NoSqlDb)
    }

    pub(crate) fn process_xmp_update_queue(&self, write_xmp: bool) -> Result<()> {
        let ids = self.get_xmp_ids_in_queue()?;
        for id in ids {
            self.rewrite_xmp_for_id(id, write_xmp)?;
        }

        Ok(())
    }
}

#[cfg(test)]
mod test {
    use crate::db::filebundle::FileBundle;
    use crate::NiepceProperties as Np;
    use crate::NiepcePropertyBag;
    use crate::NiepcePropertyIdx as NpI;

    use super::{Library, Managed};

    #[test]
    fn library_works() {
        let lib = Library::new_in_memory();

        assert!(lib.is_ok());
        let version = lib.check_database_version();
        assert!(version.is_ok());
        assert!(version.ok().unwrap() == super::DB_SCHEMA_VERSION);

        let folder_added = lib.add_folder("foo", Some(String::from("/bar/foo")));
        assert!(folder_added.is_ok());
        let folder_added = folder_added.ok().unwrap();
        assert!(folder_added.id() > 0);

        let f = lib.get_folder("/bar/foo");
        assert!(f.is_ok());
        let f = f.ok().unwrap();
        assert_eq!(folder_added.id(), f.id());

        let id = f.id();
        let f = lib.add_folder_into("bar", Some(String::from("/bar/bar")), id);
        assert!(f.is_ok());
        let f = lib.get_folder("/bar/bar");
        assert!(f.is_ok());
        let f = f.ok().unwrap();
        assert_eq!(f.parent(), id);

        let folders = lib.get_all_folders();
        assert!(folders.is_ok());
        let folders = folders.ok().unwrap();
        assert_eq!(folders.len(), 3);

        let file_id = lib.add_file(folder_added.id(), "foo/myfile", None, super::Managed::NO);
        assert!(file_id.is_ok());
        let file_id = file_id.ok().unwrap();
        assert!(file_id > 0);

        assert!(lib.move_file_to_folder(file_id, 100).is_err());
        assert!(lib.move_file_to_folder(file_id, folder_added.id()).is_ok());
        let count = lib.count_folder(folder_added.id());
        assert!(count.is_ok());
        let count = count.ok().unwrap();
        assert_eq!(count, 1);

        let fl = lib.get_folder_content(folder_added.id());
        assert!(fl.is_ok());
        let fl = fl.ok().unwrap();
        assert_eq!(fl.len(), count as usize);
        assert_eq!(fl[0].id(), file_id);

        let kwid1 = lib.make_keyword("foo");
        assert!(kwid1.is_ok());
        let kwid1 = kwid1.ok().unwrap();
        assert!(kwid1 > 0);
        let kwid2 = lib.make_keyword("bar");
        assert!(kwid2.is_ok());
        let kwid2 = kwid2.ok().unwrap();
        assert!(kwid2 > 0);

        // duplicate keyword
        let kwid3 = lib.make_keyword("foo");
        assert!(kwid3.is_ok());
        let kwid3 = kwid3.ok().unwrap();
        // should return kwid1 because it already exists.
        assert_eq!(kwid3, kwid1);

        assert!(lib.assign_keyword(kwid1, file_id).is_ok());
        assert!(lib.assign_keyword(kwid2, file_id).is_ok());

        let fl2 = lib.get_keyword_content(kwid1);
        assert!(fl2.is_ok());
        let fl2 = fl2.ok().unwrap();
        assert_eq!(fl2.len(), 1);
        assert_eq!(fl2[0].id(), file_id);

        let kl = lib.get_all_keywords();
        assert!(kl.is_ok());
        let kl = kl.ok().unwrap();
        assert_eq!(kl.len(), 2);

        // Testing bundles
        let mut bundle = FileBundle::new();
        assert!(bundle.add("img_0123.crw"));
        assert!(bundle.add("img_0123.jpg"));
        assert!(bundle.add("img_0123.thm"));
        assert!(bundle.add("img_0123.xmp"));

        let bundle_id = lib.add_bundle(folder_added.id(), &bundle, Managed::NO);
        assert!(bundle_id.is_ok());
        assert!(bundle_id.unwrap() > 0);
    }

    const XMP_PACKET: &str =
        "<x:xmpmeta xmlns:x=\"adobe:ns:meta/\" x:xmptk=\"Exempi + XMP Core 5.1.2\"> \
 <rdf:RDF xmlns:rdf=\"http://www.w3.org/1999/02/22-rdf-syntax-ns#\"> \
 </rdf:RDF> \
</x:xmpmeta>";

    #[test]
    fn file_bundle_import() {
        use npc_fwk::utils::exempi::XmpMeta;

        let lib = Library::new_in_memory();

        assert!(lib.is_ok());

        let folder_added = lib.add_folder("foo", Some(String::from("/bar/foo")));
        assert!(folder_added.is_ok());
        let folder_added = folder_added.unwrap();

        let mut bundle0 = FileBundle::new();
        assert!(bundle0.add("img_0123.jpg"));
        assert!(bundle0.add("img_0123.raf"));

        let bundle_id = lib.add_bundle(folder_added.id(), &bundle0, Managed::NO);
        assert!(bundle_id.is_ok());
        assert!(bundle_id.ok().unwrap() > 0);

        let mut bundle = FileBundle::new();
        assert!(bundle.add("img_0124.jpg"));
        assert!(bundle.add("img_0124.raf"));

        let bundle_id = lib.add_bundle(folder_added.id(), &bundle, Managed::NO);
        assert!(bundle_id.is_ok());
        let bundle_id = bundle_id.unwrap();
        assert!(bundle_id > 0);

        // Test setting properties

        let mut props = NiepcePropertyBag::new();
        props.set_value(Np::Index(NpI::NpNiepceXmpPacket), XMP_PACKET.into());
        // one of the problem with XMP packet serialisation is that the version
        // of the XMP SDK is written in the header so we can do comparisons
        // byte by byte
        let original_xmp_packet =
            exempi2::Xmp::from_buffer(XMP_PACKET.as_bytes()).expect("XMP packet created");
        let original_xmp_packet = XmpMeta::new_with_xmp(original_xmp_packet);
        let result = lib.set_image_properties(bundle_id, &props);
        result.expect("Setting the XMP works");

        let result = lib.get_metadata(bundle_id);
        let metadata = result.expect("Have retrieved metadata");
        let xmp_packet = metadata.serialize_inline();
        assert_eq!(
            xmp_packet.as_str(),
            original_xmp_packet.serialize_inline().as_str()
        );
    }
}<|MERGE_RESOLUTION|>--- conflicted
+++ resolved
@@ -51,11 +51,7 @@
     YES = 1,
 }
 
-<<<<<<< HEAD
 const DB_SCHEMA_VERSION: i32 = 11;
-=======
-const DB_SCHEMA_VERSION: i32 = 10;
->>>>>>> 2ff2b748
 const DATABASENAME: &str = "niepcelibrary.db";
 
 // Error from the library database
@@ -102,13 +98,7 @@
 
 /// Library database
 pub struct Library {
-<<<<<<< HEAD
-    /// Path the the sqlite3 file.
-    dbpath: PathBuf,
     /// Sqlite3 connection handle.
-=======
-    // maindir: PathBuf,
->>>>>>> 2ff2b748
     dbconn: Option<rusqlite::Connection>,
     /// True if initialized.
     inited: bool,
@@ -229,15 +219,7 @@
                 let mut rows = stmt.query([])?;
                 if let Ok(Some(row)) = rows.next() {
                     let value: String = row.get(0)?;
-<<<<<<< HEAD
-                    return i32::from_str_radix(&value, 10).map_err(|_| Error::InvalidResult);
-=======
-                    if let Ok(v) = value.parse::<i32>() {
-                        return Ok(v);
-                    } else {
-                        return Ok(-1);
-                    }
->>>>>>> 2ff2b748
+                    return value.parse::<i32>().map_err(|_| Error::InvalidResult);
                 }
             } else {
                 // if query fail we assume 0 to create the database.
@@ -657,9 +639,8 @@
         Err(Error::NoSqlDb)
     }
 
-<<<<<<< HEAD
     /// Add an album to the library
-    pub fn add_album(&self, name: &str, parent: LibraryId) -> Result<Album> {
+    pub(crate) fn add_album(&self, name: &str, parent: LibraryId) -> Result<Album> {
         if let Some(ref conn) = self.dbconn {
             let c = conn.execute(
                 "INSERT INTO albums (name,parent_id) VALUES(?1, ?2)",
@@ -675,7 +656,7 @@
     }
 
     /// Get all the albums.
-    pub fn get_all_albums(&self) -> Result<Vec<Album>> {
+    pub(crate) fn get_all_albums(&self) -> Result<Vec<Album>> {
         if let Some(ref conn) = self.dbconn {
             let sql = format!(
                 "SELECT {} FROM {}",
@@ -693,7 +674,7 @@
         Err(Error::NoSqlDb)
     }
 
-    pub fn count_album(&self, id: LibraryId) -> Result<i64> {
+    pub(crate) fn count_album(&self, id: LibraryId) -> Result<i64> {
         if let Some(ref conn) = self.dbconn {
             let mut stmt = conn.prepare(
                 "SELECT COUNT(album_id) FROM albuming \
@@ -709,7 +690,7 @@
         Err(Error::NoSqlDb)
     }
 
-    pub fn get_album_content(&self, album_id: LibraryId) -> Result<Vec<LibFile>> {
+    pub(crate) fn get_album_content(&self, album_id: LibraryId) -> Result<Vec<LibFile>> {
         self.get_content(
             album_id,
             "files.id IN \
@@ -719,7 +700,7 @@
     }
 
     /// Add an image to an album.
-    pub fn add_to_album(&self, image_id: LibraryId, album_id: LibraryId) -> Result<()> {
+    pub(crate) fn add_to_album(&self, image_id: LibraryId, album_id: LibraryId) -> Result<()> {
         if let Some(ref conn) = self.dbconn {
             let c = conn.execute(
                 "INSERT INTO albuming (file_id, album_id) VALUES(?1, ?2)",
@@ -733,10 +714,7 @@
         Err(Error::NoSqlDb)
     }
 
-    pub fn add_fs_file<P: AsRef<Path>>(&self, f: P) -> Result<LibraryId> {
-=======
     fn add_fs_file<P: AsRef<Path>>(&self, f: P) -> Result<LibraryId> {
->>>>>>> 2ff2b748
         if let Some(ref conn) = self.dbconn {
             let file = f.as_ref().to_string_lossy();
             let c = conn.execute("INSERT INTO fsfiles (path) VALUES(?1)", params![file])?;
@@ -1059,9 +1037,6 @@
         Err(Error::NoSqlDb)
     }
 
-<<<<<<< HEAD
-    pub fn set_metadata(&self, file_id: LibraryId, meta: Np, value: &PropertyValue) -> Result<()> {
-=======
     pub(crate) fn set_metadata(
         &self,
         file_id: LibraryId,
@@ -1069,7 +1044,6 @@
         value: &PropertyValue,
     ) -> Result<()> {
         #[allow(non_upper_case_globals)]
->>>>>>> 2ff2b748
         match meta {
             Np::Index(NpXmpRatingProp)
             | Np::Index(NpXmpLabelProp)
