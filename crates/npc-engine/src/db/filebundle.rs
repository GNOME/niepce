/*
 * niepce - engine/db/filebundle.rs
 *
 * Copyright (C) 2017-2022 Hubert Figuière
 *
 * This program is free software: you can redistribute it and/or modify
 * it under the terms of the GNU General Public License as published by
 * the Free Software Foundation, either version 3 of the License, or
 * (at your option) any later version.
 *
 * This program is distributed in the hope that it will be useful,
 * but WITHOUT ANY WARRANTY; without even the implied warranty of
 * MERCHANTABILITY or FITNESS FOR A PARTICULAR PURPOSE.  See the
 * GNU General Public License for more details.
 *
 * You should have received a copy of the GNU General Public License
 * along with this program.  If not, see <http://www.gnu.org/licenses/>.
 */

use std::ffi::OsString;
use std::path::{Path, PathBuf};

use crate::db::libfile::FileType;
use npc_fwk::dbg_out;
use npc_fwk::toolkit::mimetype::{IsRaw, MType};
use npc_fwk::MimeType;

/// Sidecar.
<<<<<<< HEAD
#[derive(Clone, Debug, PartialEq)]
=======
#[derive(Debug, Eq, PartialEq)]
>>>>>>> 43b04a40
pub enum Sidecar {
    Invalid,
    /// Sidecar for Live image (MOV file form iPhone)
    Live(PathBuf),
    /// Thumbnail file (THM from Canon)
    Thumbnail(PathBuf),
    /// XMP Sidecar
    Xmp(PathBuf),
    /// JPEG Sidecar (RAW + JPEG)
    Jpeg(PathBuf),
}

impl Sidecar {
    pub fn to_int(&self) -> i32 {
        match *self {
            Sidecar::Live(_) => 1,
            Sidecar::Thumbnail(_) => 2,
            Sidecar::Xmp(_) => 3,
            Sidecar::Jpeg(_) => 4,
            Sidecar::Invalid => 0,
        }
    }
}

impl From<(i32, PathBuf)> for Sidecar {
    fn from(t: (i32, PathBuf)) -> Self {
        match t.0 {
            1 => Sidecar::Live(t.1),
            2 => Sidecar::Thumbnail(t.1),
            3 => Sidecar::Xmp(t.1),
            4 => Sidecar::Jpeg(t.1),
            _ => Sidecar::Invalid,
        }
    }
}

/// FileBundle is a set of physical files group as one item.
/// Mostly sticking to the DCF specification.
#[derive(Clone)]
pub struct FileBundle {
    /// Type of bundle
    bundle_type: FileType,
    /// Main file.
    main: PathBuf,
    /// XMP sidecar if it exists.
    xmp_sidecar: PathBuf,
    /// JPEG alternate for RAW_JPEG
    jpeg: PathBuf,
    /// Other sidecars: Live, Thumbnail
    sidecars: Vec<Sidecar>,
}

impl Default for FileBundle {
    fn default() -> Self {
        Self::new()
    }
}

/// A file bundle represent files that are together based on their
/// basename.
impl FileBundle {
    pub fn new() -> FileBundle {
        FileBundle {
            bundle_type: FileType::Unknown,
            main: PathBuf::new(),
            xmp_sidecar: PathBuf::new(),
            jpeg: PathBuf::new(),
            sidecars: vec![],
        }
    }

    /// Filter the file list and turn them to bundles
    ///
    pub fn filter_bundles(files: &[PathBuf]) -> Vec<FileBundle> {
        let mut bundles: Vec<FileBundle> = vec![];
        let mut sorted_files: Vec<&PathBuf> = files.iter().collect();
        sorted_files.sort();
        let mut current_base = OsString::new();
        let mut current_bundle: Option<FileBundle> = None;

        for path in sorted_files {
            if let Some(basename) = path.file_stem() {
                let mut basename = basename.to_os_string();
                while basename != current_base {
                    let path2 = PathBuf::from(&basename);
                    match path2.file_stem() {
                        None => break,
                        Some(b) => {
                            if basename == b {
                                break;
                            }
                            basename = b.to_os_string();
                        }
                    }
                }
                if basename == current_base {
                    current_bundle.as_mut().unwrap().add(path);
                    continue;
                }
                if let Some(current_bundle) = current_bundle {
                    bundles.push(current_bundle);
                }
                let mut bundle = FileBundle::new();
                bundle.add(path);
                current_base = basename;
                current_bundle = Some(bundle);
            }
        }
        if let Some(current_bundle) = current_bundle {
            bundles.push(current_bundle);
        }
        bundles
    }

    pub fn add<P: AsRef<Path> + std::fmt::Debug>(&mut self, p: P) -> bool {
        let path = p.as_ref();
        dbg_out!("FileBundle::add path {:?}", path);
        let mime_type = MimeType::new(path);
        let mut added = true;

        match mime_type.mime_type() {
            MType::Image(is_raw) => match is_raw {
                IsRaw::Yes => {
                    if !self.main.as_os_str().is_empty() && self.jpeg.as_os_str().is_empty() {
                        self.jpeg = self.main.clone();
                        self.bundle_type = FileType::RawJpeg;
                    } else {
                        self.bundle_type = FileType::Raw;
                    }
                    self.main = path.to_path_buf();
                }
                IsRaw::No => {
                    if !self.main.as_os_str().is_empty() {
                        self.jpeg = path.to_path_buf();
                        self.bundle_type = FileType::RawJpeg;
                    } else {
                        self.main = path.to_path_buf();
                        self.bundle_type = FileType::Image;
                    }
                }
            },
            MType::Xmp => self.xmp_sidecar = path.to_path_buf(),
            MType::Movie => match self.bundle_type {
                FileType::Unknown => {
                    self.main = path.to_path_buf();
                    self.bundle_type = FileType::Video;
                }
                FileType::Image => {
                    self.sidecars.push(Sidecar::Live(path.to_path_buf()));
                }
                _ => {
                    dbg_out!("Ignoring movie file {:?}", path);
                    added = false;
                }
            },
            MType::Thumbnail => self.sidecars.push(Sidecar::Thumbnail(path.to_path_buf())),
            _ => {
                dbg_out!("Unknown file {:?} of type {:?}", path, mime_type);
                added = false;
            }
        }
        added
    }

    pub fn bundle_type(&self) -> FileType {
        self.bundle_type
    }

    pub fn main(&self) -> &Path {
        &self.main
    }

    pub fn jpeg(&self) -> &Path {
        &self.jpeg
    }

    pub fn xmp_sidecar(&self) -> &Path {
        &self.xmp_sidecar
    }

    pub fn sidecars(&self) -> &Vec<Sidecar> {
        &self.sidecars
    }
}

#[cfg(test)]
mod test {
    use super::{FileBundle, Sidecar};
    use crate::db::libfile::FileType;
    use std::path::PathBuf;

    #[test]
    fn test_filebundle() {
        let mut thelist: Vec<PathBuf> = vec![];

        thelist.push(PathBuf::from("/foo/bar/img_0001.cr2"));
        thelist.push(PathBuf::from("/foo/bar/img_0001.jpg"));
        thelist.push(PathBuf::from("/foo/bar/img_0001.xmp"));

        thelist.push(PathBuf::from("/foo/bar/dcs_0001.jpg"));
        thelist.push(PathBuf::from("/foo/bar/dcs_0001.nef"));
        thelist.push(PathBuf::from("/foo/bar/dcs_0001.xmp"));

        thelist.push(PathBuf::from("/foo/bar/img_0142.jpg"));
        thelist.push(PathBuf::from("/foo/bar/img_0142.mov"));

        thelist.push(PathBuf::from("/foo/bar/img_0143.mov"));
        thelist.push(PathBuf::from("/foo/bar/img_0143.jpg"));

        thelist.push(PathBuf::from("/foo/bar/img_0144.crw"));
        thelist.push(PathBuf::from("/foo/bar/img_0144.thm"));

        thelist.push(PathBuf::from("/foo/bar/mvi_0145.mov"));
        thelist.push(PathBuf::from("/foo/bar/mvi_0145.thm"));

        thelist.push(PathBuf::from("/foo/bar/scs_3445.jpg"));
        thelist.push(PathBuf::from("/foo/bar/scs_3445.raf"));
        thelist.push(PathBuf::from("/foo/bar/scs_3445.jpg.xmp"));

        thelist.push(PathBuf::from("/foo/bar/scs_3446.jpg"));
        thelist.push(PathBuf::from("/foo/bar/scs_3446.raf"));
        thelist.push(PathBuf::from("/foo/bar/scs_3446.raf.pp3"));

        let bundles_list = FileBundle::filter_bundles(&thelist);

        assert_eq!(bundles_list.len(), 8);

        let mut iter = bundles_list.iter();
        if let Some(b) = iter.next() {
            assert_eq!(b.bundle_type(), FileType::RawJpeg);
            assert_eq!(b.main(), PathBuf::from("/foo/bar/dcs_0001.nef"));
            assert_eq!(b.jpeg(), PathBuf::from("/foo/bar/dcs_0001.jpg"));
            assert_eq!(b.xmp_sidecar(), PathBuf::from("/foo/bar/dcs_0001.xmp"));
        } else {
            assert!(false);
        }

        if let Some(b) = iter.next() {
            assert_eq!(b.bundle_type(), FileType::RawJpeg);
            assert_eq!(b.main(), PathBuf::from("/foo/bar/img_0001.cr2"));
            assert_eq!(b.jpeg(), PathBuf::from("/foo/bar/img_0001.jpg"));
            assert_eq!(b.xmp_sidecar(), PathBuf::from("/foo/bar/img_0001.xmp"));
        } else {
            assert!(false);
        }

        if let Some(b) = iter.next() {
            assert_eq!(b.bundle_type(), FileType::Image);
            assert_eq!(b.main(), PathBuf::from("/foo/bar/img_0142.jpg"));
            assert!(b.jpeg().as_os_str().is_empty());
            assert!(b.xmp_sidecar().as_os_str().is_empty());
            assert_eq!(b.sidecars.len(), 1);
            assert_eq!(
                b.sidecars[0],
                Sidecar::Live(PathBuf::from("/foo/bar/img_0142.mov"))
            );
        } else {
            assert!(false);
        }

        if let Some(b) = iter.next() {
            assert_eq!(b.bundle_type(), FileType::Image);
            assert_eq!(b.main(), PathBuf::from("/foo/bar/img_0143.jpg"));
            assert!(b.jpeg().as_os_str().is_empty());
            assert!(b.xmp_sidecar().as_os_str().is_empty());
            assert_eq!(b.sidecars.len(), 1);
            assert_eq!(
                b.sidecars[0],
                Sidecar::Live(PathBuf::from("/foo/bar/img_0143.mov"))
            );
        } else {
            assert!(false);
        }

        if let Some(b) = iter.next() {
            assert_eq!(b.bundle_type(), FileType::Raw);
            assert_eq!(b.main(), PathBuf::from("/foo/bar/img_0144.crw"));
            assert!(b.jpeg().as_os_str().is_empty());
            assert!(b.xmp_sidecar().as_os_str().is_empty());
            assert_eq!(b.sidecars.len(), 1);
            assert_eq!(
                b.sidecars[0],
                Sidecar::Thumbnail(PathBuf::from("/foo/bar/img_0144.thm"))
            );
        } else {
            assert!(false);
        }

        if let Some(b) = iter.next() {
            assert_eq!(b.bundle_type(), FileType::Video);
            assert_eq!(b.main(), PathBuf::from("/foo/bar/mvi_0145.mov"));
            assert!(b.jpeg().as_os_str().is_empty());
            assert!(b.xmp_sidecar().as_os_str().is_empty());
            assert_eq!(b.sidecars.len(), 1);
            assert_eq!(
                b.sidecars[0],
                Sidecar::Thumbnail(PathBuf::from("/foo/bar/mvi_0145.thm"))
            );
        } else {
            assert!(false);
        }

        if let Some(b) = iter.next() {
            println!(
                "main = {:?}, jpeg = {:?}, xmp_sidecar = {:?}, sidecars =",
                b.main(),
                b.jpeg(),
                b.xmp_sidecar() /*, b.sidecars()*/
            );
            assert_eq!(b.bundle_type(), FileType::RawJpeg);
            assert_eq!(b.main(), PathBuf::from("/foo/bar/scs_3445.raf"));
            assert_eq!(b.jpeg(), PathBuf::from("/foo/bar/scs_3445.jpg"));
            assert_eq!(b.xmp_sidecar(), PathBuf::from("/foo/bar/scs_3445.jpg.xmp"));
            assert_eq!(b.sidecars.len(), 0);
        } else {
            assert!(false);
        }

        if let Some(b) = iter.next() {
            println!(
                "main = {:?}, jpeg = {:?}, xmp_sidecar = {:?}, sidecars =",
                b.main(),
                b.jpeg(),
                b.xmp_sidecar() /*, b.sidecars()*/
            );
            assert_eq!(b.bundle_type(), FileType::RawJpeg);
            assert_eq!(b.main(), PathBuf::from("/foo/bar/scs_3446.raf"));
            assert_eq!(b.jpeg(), PathBuf::from("/foo/bar/scs_3446.jpg"));
            assert!(b.xmp_sidecar().as_os_str().is_empty());
            assert_eq!(b.sidecars.len(), 0);
        } else {
            assert!(false);
        }
    }
}<|MERGE_RESOLUTION|>--- conflicted
+++ resolved
@@ -26,11 +26,7 @@
 use npc_fwk::MimeType;
 
 /// Sidecar.
-<<<<<<< HEAD
-#[derive(Clone, Debug, PartialEq)]
-=======
-#[derive(Debug, Eq, PartialEq)]
->>>>>>> 43b04a40
+#[derive(Clone, Debug, Eq, PartialEq)]
 pub enum Sidecar {
     Invalid,
     /// Sidecar for Live image (MOV file form iPhone)
