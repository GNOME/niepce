--- conflicted
+++ resolved
@@ -19,13 +19,7 @@
 
 use super::queriedcontent::QueriedContent;
 use crate::db::libfile::FileStatus;
-<<<<<<< HEAD
 use crate::db::{Album, Keyword, Label, LibFolder, LibMetadata, LibraryId, NiepceProperties};
-use npc_fwk::err_out;
-use npc_fwk::toolkit;
-=======
-use crate::db::{Keyword, Label, LibFolder, LibMetadata, LibraryId, NiepceProperties};
->>>>>>> 43b04a40
 use npc_fwk::toolkit::thumbnail;
 use npc_fwk::PropertyValue;
 
@@ -34,42 +28,9 @@
 
 use cxx::{type_id, ExternType};
 
-<<<<<<< HEAD
-#[repr(i32)]
-#[allow(non_camel_case_types)]
-pub enum NotificationType {
-    NONE,
-    NEW_LIBRARY_CREATED,
-    ADDED_FOLDER,
-    ADDED_FILE,
-    ADDED_FILES,
-    ADDED_KEYWORD,
-    ADDED_LABEL,
-    ADDED_ALBUM,
-    ADDED_TO_ALBUM,
-    ALBUM_CONTENT_QUERIED,
-    ALBUM_COUNTED,
-    ALBUM_COUNT_CHANGE,
-    FOLDER_CONTENT_QUERIED,
-    FOLDER_DELETED,
-    FOLDER_COUNTED,
-    FOLDER_COUNT_CHANGE,
-    KEYWORD_CONTENT_QUERIED,
-    KEYWORD_COUNTED,
-    KEYWORD_COUNT_CHANGE,
-    METADATA_QUERIED,
-    METADATA_CHANGED,
-    LABEL_CHANGED,
-    LABEL_DELETED,
-    XMP_NEEDS_UPDATE,
-    FILE_MOVED,
-    FILE_STATUS_CHANGED,
-    ThumbnailLoaded,
-=======
 unsafe impl ExternType for LcChannel {
     type Id = type_id!("eng::LcChannel");
     type Kind = cxx::kind::Opaque;
->>>>>>> 43b04a40
 }
 
 // cxx
@@ -119,11 +80,7 @@
     pub pix: thumbnail::Thumbnail,
 }
 
-<<<<<<< HEAD
-#[derive(Clone)]
-=======
 #[derive(Clone, Debug)]
->>>>>>> 43b04a40
 pub enum LibNotification {
     AddedFile,
     AddedFiles,
@@ -153,50 +110,6 @@
     ThumbnailLoaded(Thumbnail),
 }
 
-<<<<<<< HEAD
-/// Send a notification for the file status change.
-/// Return `false` if sending failed.
-#[no_mangle]
-pub extern "C" fn engine_library_notify_filestatus_changed(
-    channel: &LcChannel,
-    id: LibraryId,
-    status: FileStatus,
-) -> bool {
-    if let Err(err) = toolkit::thread_context().block_on(channel.0.clone().send(
-        LibNotification::FileStatusChanged(FileStatusChange { id, status }),
-    )) {
-        err_out!("Error sending notification: {}", err);
-        return false;
-    }
-    true
-}
-
-/// # Safety
-/// Dereference a pointer.
-#[no_mangle]
-pub unsafe extern "C" fn engine_library_notification_type(
-    n: *const LibNotification,
-) -> NotificationType {
-    match n.as_ref() {
-        Some(&LibNotification::AddedFile) => NotificationType::ADDED_FILE,
-        Some(&LibNotification::AddedFiles) => NotificationType::ADDED_FILES,
-        Some(&LibNotification::AddedFolder(_)) => NotificationType::ADDED_FOLDER,
-        Some(&LibNotification::AddedKeyword(_)) => NotificationType::ADDED_KEYWORD,
-        Some(&LibNotification::AddedLabel(_)) => NotificationType::ADDED_LABEL,
-        Some(&LibNotification::AddedAlbum(_)) => NotificationType::ADDED_ALBUM,
-        Some(&LibNotification::AddedToAlbum(_)) => NotificationType::ADDED_TO_ALBUM,
-        Some(&LibNotification::AlbumCounted(_)) => NotificationType::ALBUM_COUNTED,
-        Some(&LibNotification::AlbumCountChanged(_)) => NotificationType::ALBUM_COUNT_CHANGE,
-        Some(&LibNotification::AlbumContentQueried(_)) => NotificationType::ALBUM_CONTENT_QUERIED,
-        Some(&LibNotification::FileMoved(_)) => NotificationType::FILE_MOVED,
-        Some(&LibNotification::FileStatusChanged(_)) => NotificationType::FILE_STATUS_CHANGED,
-        Some(&LibNotification::FolderContentQueried(_)) => NotificationType::FOLDER_CONTENT_QUERIED,
-        Some(&LibNotification::FolderCounted(_)) => NotificationType::FOLDER_COUNTED,
-        Some(&LibNotification::FolderCountChanged(_)) => NotificationType::FOLDER_COUNT_CHANGE,
-        Some(&LibNotification::FolderDeleted(_)) => NotificationType::FOLDER_DELETED,
-        Some(&LibNotification::KeywordContentQueried(_)) => {
-            NotificationType::KEYWORD_CONTENT_QUERIED
-=======
 unsafe impl ExternType for LibNotification {
     type Id = type_id!("eng::LibNotification");
     type Kind = cxx::kind::Opaque;
@@ -210,6 +123,11 @@
             LibNotification::AddedFolder(_) => NotificationType::ADDED_FOLDER,
             LibNotification::AddedKeyword(_) => NotificationType::ADDED_KEYWORD,
             LibNotification::AddedLabel(_) => NotificationType::ADDED_LABEL,
+            LibNotification::AddedAlbum(_) => NotificationType::ADDED_ALBUM,
+            LibNotification::AddedToAlbum(_) => NotificationType::ADDED_TO_ALBUM,
+            LibNotification::AlbumCounted(_) => NotificationType::ALBUM_COUNTED,
+            LibNotification::AlbumCountChanged(_) => NotificationType::ALBUM_COUNT_CHANGE,
+            LibNotification::AlbumContentQueried(_) => NotificationType::ALBUM_CONTENT_QUERIED,
             LibNotification::FileMoved(_) => NotificationType::FILE_MOVED,
             LibNotification::FileStatusChanged(_) => NotificationType::FILE_STATUS_CHANGED,
             LibNotification::FolderContentQueried(_) => NotificationType::FOLDER_CONTENT_QUERIED,
@@ -226,7 +144,6 @@
             LibNotification::MetadataQueried(_) => NotificationType::METADATA_QUERIED,
             LibNotification::XmpNeedsUpdate => NotificationType::XMP_NEEDS_UPDATE,
             LibNotification::ThumbnailLoaded(_) => NotificationType::ThumbnailLoaded,
->>>>>>> 43b04a40
         }
     }
 
@@ -241,75 +158,10 @@
         }
     }
 
-<<<<<<< HEAD
-/// # Safety
-/// Dereference a pointer.
-#[no_mangle]
-pub unsafe extern "C" fn engine_library_notification_get_libmetadata(
-    n: *const LibNotification,
-) -> *const LibMetadata {
-    match n.as_ref() {
-        Some(&LibNotification::MetadataQueried(ref m)) => m,
-        _ => unreachable!(),
-    }
-}
-
-/// # Safety
-/// Dereference a pointer.
-#[no_mangle]
-pub unsafe extern "C" fn engine_library_notification_get_count(
-    n: *const LibNotification,
-) -> *const Count {
-    match n.as_ref() {
-        Some(&LibNotification::AlbumCountChanged(ref c))
-        | Some(&LibNotification::AlbumCounted(ref c))
-        | Some(&LibNotification::FolderCountChanged(ref c))
-        | Some(&LibNotification::FolderCounted(ref c))
-        | Some(&LibNotification::KeywordCountChanged(ref c))
-        | Some(&LibNotification::KeywordCounted(ref c)) => c,
-        _ => unreachable!(),
-    }
-}
-
-/// # Safety
-/// Dereference a pointer.
-#[no_mangle]
-pub unsafe extern "C" fn engine_library_notification_get_libfolder(
-    n: *const LibNotification,
-) -> *const LibFolder {
-    match n.as_ref() {
-        Some(&LibNotification::AddedFolder(ref f)) => f,
-        _ => unreachable!(),
-    }
-}
-
-/// # Safety
-/// Dereference a pointer.
-#[no_mangle]
-pub unsafe extern "C" fn engine_library_notification_get_keyword(
-    n: *const LibNotification,
-) -> *const Keyword {
-    match n.as_ref() {
-        Some(&LibNotification::AddedKeyword(ref f)) => f,
-        _ => unreachable!(),
-=======
     pub fn get_libmetadata(&self) -> &LibMetadata {
         match *self {
             LibNotification::MetadataQueried(ref m) => m,
             _ => unreachable!(),
         }
->>>>>>> 43b04a40
-    }
-}
-
-/// # Safety
-/// Dereference a pointer.
-#[no_mangle]
-pub unsafe extern "C" fn engine_library_notification_get_album(
-    n: *const LibNotification,
-) -> *const Album {
-    match n.as_ref() {
-        Some(&LibNotification::AddedAlbum(ref a)) => a,
-        _ => unreachable!(),
     }
 }