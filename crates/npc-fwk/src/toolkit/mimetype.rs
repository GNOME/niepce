/*
 * niepce - fwk/toolkit/mimetype.rs
 *
<<<<<<< HEAD
 * Copyright (C) 2017-2021 Hubert Figuière
=======
 * Copyright (C) 2017-2022 Hubert Figuière
>>>>>>> 43b04a40
 *
 * This program is free software: you can redistribute it and/or modify
 * it under the terms of the GNU General Public License as published by
 * the Free Software Foundation, either version 3 of the License, or
 * (at your option) any later version.
 *
 * This program is distributed in the hope that it will be useful,
 * but WITHOUT ANY WARRANTY; without even the implied warranty of
 * MERCHANTABILITY or FITNESS FOR A PARTICULAR PURPOSE.  See the
 * GNU General Public License for more details.
 *
 * You should have received a copy of the GNU General Public License
 * along with this program.  If not, see <http://www.gnu.org/licenses/>.
 */

use std::convert::AsRef;
use std::path::Path;

#[derive(PartialEq, Copy, Clone, Debug, Eq)]
pub enum IsRaw {
    No,
    Yes,
}

#[derive(PartialEq, Copy, Clone, Debug, Eq)]
pub enum MType {
    None,
    Image(IsRaw),
    Movie,
    Xmp,
    /// Thumbnail file (like Canon THM).
    Thumbnail,
}

#[derive(Debug)]
pub struct MimeType(MType);

/// Guess the type from the gio type string
pub fn guess_type(gmtype: &str) -> MType {
    if gio::content_type_is_a(gmtype, "image/*") {
        if gio::content_type_is_a(gmtype, "image/x-dcraw") {
            return MType::Image(IsRaw::Yes);
        }
        return MType::Image(IsRaw::No);
    } else if gio::content_type_is_a(gmtype, "video/*") {
        return MType::Movie;
    }
    MType::None
}

/// Guess the type from a file
pub fn guess_type_for_file<P: AsRef<Path>>(p: P) -> MType {
    let path = p.as_ref();
    let guess = mime_guess::from_path(path);
    if !guess.is_empty() {
        if let Some(mime) = guess.first_raw() {
            let t = guess_type(mime);
            if t != MType::None {
                return t;
            }
        }
    }

    if let Some(ext) = path.extension() {
        match ext.to_str() {
            Some("xmp") => return MType::Xmp,
            Some("thm") => return MType::Thumbnail,
            _ => {}
        }
    }
    // alternative
    let (content_type, _) = gio::content_type_guess(path.to_str(), &[]);

    guess_type(content_type.as_str())
}

impl MimeType {
    pub fn new<P: AsRef<Path>>(filename: P) -> MimeType {
        MimeType(guess_type_for_file(filename))
    }

    pub fn mime_type(&self) -> MType {
        self.0
    }

    pub fn is_image(&self) -> bool {
        if let MType::Image(_) = self.0 {
            return true;
        }
        false
    }

    pub fn is_digicam_raw(&self) -> bool {
        if let MType::Image(ref b) = self.0 {
            return *b == IsRaw::Yes;
        }
        false
    }

    pub fn is_xmp(&self) -> bool {
        self.0 == MType::Xmp
    }

    pub fn is_movie(&self) -> bool {
        self.0 == MType::Movie
    }

    pub fn is_unknown(&self) -> bool {
        self.0 == MType::None
    }
}

#[cfg(test)]
mod tests {
    use super::*;

    #[test]
    fn mime_type_works() {
        let mimetype = MimeType::new("/foo/bar/img_0001.cr2");
        assert_eq!(
            guess_type_for_file("/foo/bar/img_0001.cr2"),
            MType::Image(IsRaw::Yes)
        );
        assert!(mimetype.is_image());
        assert!(mimetype.is_digicam_raw());
    }

    #[test]
    fn mime_type_unknown() {
        let mimetype = MimeType::new("");
        assert!(mimetype.is_unknown());
    }
}<|MERGE_RESOLUTION|>--- conflicted
+++ resolved
@@ -1,11 +1,7 @@
 /*
  * niepce - fwk/toolkit/mimetype.rs
  *
-<<<<<<< HEAD
- * Copyright (C) 2017-2021 Hubert Figuière
-=======
  * Copyright (C) 2017-2022 Hubert Figuière
->>>>>>> 43b04a40
  *
  * This program is free software: you can redistribute it and/or modify
  * it under the terms of the GNU General Public License as published by
