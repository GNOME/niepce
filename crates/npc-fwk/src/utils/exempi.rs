/*
 * niepce - fwk/utils/exempi.rs
 *
 * Copyright (C) 2017-2022 Hubert Figuière
 *
 * This program is free software: you can redistribute it and/or modify
 * it under the terms of the GNU General Public License as published by
 * the Free Software Foundation, either version 3 of the License, or
 * (at your option) any later version.
 *
 * This program is distributed in the hope that it will be useful,
 * but WITHOUT ANY WARRANTY; without even the implied warranty of
 * MERCHANTABILITY or FITNESS FOR A PARTICULAR PURPOSE.  See the
 * GNU General Public License for more details.
 *
 * You should have received a copy of the GNU General Public License
 * along with this program.  If not, see <http://www.gnu.org/licenses/>.
 */

use std::convert::From;
use std::ffi::OsStr;
use std::fs::File;
use std::io::prelude::*;
use std::path::Path;

use chrono::DateTime;
use exempi2::Xmp;

use super::exiv2;
use crate::Date;

pub const NIEPCE_XMP_NAMESPACE: &str = "http://xmlns.figuiere.net/ns/niepce/1.0";
pub const NIEPCE_XMP_NS_PREFIX: &str = "niepce";
const UFRAW_INTEROP_NAMESPACE: &str = "http://xmlns.figuiere.net/ns/ufraw_interop/1.0";
const UFRAW_INTEROP_NS_PREFIX: &str = "ufrint";

pub const NS_TIFF: &str = "http://ns.adobe.com/tiff/1.0/";
pub const NS_XAP: &str = "http://ns.adobe.com/xap/1.0/";
pub const NS_EXIF: &str = "http://ns.adobe.com/exif/1.0/";
pub const NS_EXIF_EX: &str = "http://cipa.jp/exif/1.0/";
pub const NS_DC: &str = "http://purl.org/dc/elements/1.1/";
pub const NS_AUX: &str = "http://ns.adobe.com/exif/1.0/aux/";
pub const NS_PHOTOSHOP: &str = "http://ns.adobe.com/photoshop/1.0/";

const XMP_TRUE: &str = "True";
const XMP_FALSE: &str = "False";

/// Convert a bool to a propstring
fn bool_to_propstring(val: bool) -> &'static str {
    if val {
        XMP_TRUE
    } else {
        XMP_FALSE
    }
}

/// The Flash property, decoded
#[derive(Clone, Default, Debug)]
pub struct Flash {
    fired: bool,
    rturn: u8,
    mode: u8,
    function: bool,
    red_eye: bool,
}

impl From<i32> for Flash {
    /// Interpret the exif value and make it a Flash struct
    fn from(flash: i32) -> Flash {
        let fired = (flash & 0x1) != 0;
        let rturn = ((flash >> 1) & 0x3) as u8;
        let mode = ((flash >> 3) & 0x3) as u8;
        let function = ((flash >> 5) & 0x1) != 0;
        let red_eye = ((flash >> 6) & 0x10) != 0;
        Flash {
            fired,
            rturn,
            mode,
            function,
            red_eye,
        }
    }
}

impl Flash {
    pub fn set_as_xmp_property(
        &self,
        xmp: &mut Xmp,
        ns: &str,
        property: &str,
    ) -> exempi2::Result<()> {
        // XXX use set_struct_field() as soon as it is available
        xmp.set_property(
            ns,
            &format!("{}/exif:Fired", property),
            bool_to_propstring(self.fired),
            exempi2::PropFlags::NONE,
        )?;
        xmp.set_property(
            ns,
            &format!("{}/exif:Return", property),
            &format!("{}", self.rturn),
            exempi2::PropFlags::NONE,
        )?;
        xmp.set_property(
            ns,
            &format!("{}/exif:Mode", property),
            &format!("{}", self.mode),
            exempi2::PropFlags::NONE,
        )?;
        xmp.set_property(
            ns,
            &format!("{}/exif:Function", property),
            bool_to_propstring(self.function),
            exempi2::PropFlags::NONE,
        )?;
        xmp.set_property(
            ns,
            &format!("{}/exif:RedEyeMode", property),
            bool_to_propstring(self.red_eye),
            exempi2::PropFlags::NONE,
        )?;

        Ok(())
    }
}

pub struct NsDef {
    ns: String,
    prefix: String,
}

pub struct ExempiManager {}

impl ExempiManager {
    pub fn new(namespaces: Option<Vec<NsDef>>) -> ExempiManager {
        on_err_out!(exempi2::register_namespace(
            NIEPCE_XMP_NAMESPACE,
            NIEPCE_XMP_NS_PREFIX
        ));
        on_err_out!(exempi2::register_namespace(
            UFRAW_INTEROP_NAMESPACE,
            UFRAW_INTEROP_NS_PREFIX
        ));

        if let Some(nslist) = namespaces {
            for nsdef in nslist {
                on_err_out!(exempi2::register_namespace(
                    nsdef.ns.as_str(),
                    nsdef.prefix.as_str()
                ));
            }
        }
        ExempiManager {}
    }
}

#[derive(Clone)]
pub struct XmpMeta {
    pub xmp: Xmp,
    keywords: Vec<String>,
    keywords_fetched: bool,
}

impl std::fmt::Debug for XmpMeta {
    fn fmt(&self, f: &mut std::fmt::Formatter<'_>) -> Result<(), std::fmt::Error> {
        f.debug_struct("XmpMeta")
            .field("xmp", &format!("{:?}", self.xmp.as_ptr()))
            .field("keywords", &self.keywords)
            .field("keywords_fetched", &self.keywords_fetched)
            .finish()
    }
}

impl Default for XmpMeta {
    fn default() -> XmpMeta {
        XmpMeta::new()
    }
}

impl XmpMeta {
    pub fn new() -> XmpMeta {
        XmpMeta {
            xmp: exempi2::Xmp::new(),
            keywords: Vec::new(),
            keywords_fetched: false,
        }
    }

    pub fn new_with_xmp(xmp: exempi2::Xmp) -> XmpMeta {
        XmpMeta {
            xmp,
            keywords: Vec::new(),
            keywords_fetched: false,
        }
    }

    pub fn new_from_file<P>(p: P, sidecar_only: bool) -> Option<XmpMeta>
    where
        P: AsRef<Path> + AsRef<OsStr>,
    {
        let file: &Path = p.as_ref();
        if !file.exists() {
            // XXX return an error.
            return None;
        }
        let mut meta: Option<XmpMeta> = None;
        if !sidecar_only {
<<<<<<< HEAD
            if let Ok(xmpfile) = exempi2::XmpFile::new_from_file(file, exempi2::OpenFlags::READ) {
=======
            if let Ok(xmpfile) =
                exempi::XmpFile::open_new(&file.to_string_lossy(), exempi::OpenFlags::READ)
            {
>>>>>>> 43b04a40
                meta = match xmpfile.get_new_xmp() {
                    Ok(xmp) => Some(Self::new_with_xmp(xmp)),
                    _ => exiv2::xmp_from_exiv2(file),
                }
            }
        }

        let mut sidecar_meta: Option<XmpMeta> = None;
        let sidecar = file.with_extension("xmp");
        let sidecaropen = File::open(sidecar);
        if let Ok(mut sidecarfile) = sidecaropen {
            let mut sidecarcontent = String::new();
            if sidecarfile.read_to_string(&mut sidecarcontent).is_ok() {
                let mut xmp = exempi2::Xmp::new();
                if xmp.parse(sidecarcontent.into_bytes().as_slice()).is_ok() {
                    sidecar_meta = Some(Self::new_with_xmp(xmp));
                }
            }
        }
        if meta.is_none() || sidecar_meta.is_none() {
            if meta.is_some() {
                return meta;
            }
            sidecar_meta
        } else if let Some(mut final_meta) = sidecar_meta {
            if !meta
                .as_ref()
                .unwrap()
                .merge_missing_into_xmp(&mut final_meta)
            {
                err_out!("xmp merge failed");
                // XXX with the current heuristics, it is probably safe to just
                // keep the source metadata.
                meta
            } else {
                Some(final_meta)
            }
        } else {
            unreachable!("sidecar_meta was None");
        }
    }

    ///
    /// Merge missing properties from self (source) to destination
    /// struct and array are considerd missing as a whole, not their content.
    ///
    pub fn merge_missing_into_xmp(&self, dest: &mut XmpMeta) -> bool {
        // Merge XMP self into the dest that has more recent.
        let source_date = self.get_date_property(NS_XAP, "MetadataDate");
        let dest_date = dest.get_date_property(NS_XAP, "MetadataDate");

        if source_date.is_none() || dest_date.is_none() {
            dbg_out!(
                "missing metadata date {} {}",
                source_date.is_some(),
                dest_date.is_some()
            );
            return false;
        }
        if source_date > dest_date {
            dbg_out!("source meta is more recent than sidecar");
            return false;
        }

        // Properties in source but not in destination gets copied over.
        let mut iter = exempi2::XmpIterator::new(&self.xmp, "", "", exempi2::IterFlags::PROPERTIES);
        while let Some(v) = iter.next() {
            if v.name.is_empty() {
                continue;
            }
            if v.option.contains(exempi2::PropFlags::VALUE_IS_ARRAY)
                || v.option.contains(exempi2::PropFlags::VALUE_IS_STRUCT)
            {
                exempi2::XmpIterator::skip(&mut iter, exempi2::IterSkipFlags::SUBTREE);
                continue;
            }

            let schema = v.schema.to_str().unwrap_or("");
            let name = v.name.to_str().unwrap_or("");
            if !dest.xmp.has_property(schema, name) {
                let value = v.value.to_str().unwrap_or("");
                if dest
                    .xmp
                    .set_property(schema, name, value, exempi2::PropFlags::NONE)
                    .is_err()
                {
                    err_out!("Can not set property {}", v.name);
                }
            }
        }

        true
    }

    pub fn serialize_inline(&self) -> String {
        if let Ok(xmpstr) = self.xmp.serialize_and_format(
            exempi2::SerialFlags::OMITPACKETWRAPPER | exempi2::SerialFlags::OMITALLFORMATTING,
            0,
            "",
            "",
            0,
        ) {
            let buf = String::from(&xmpstr);
            return buf;
        }
        String::new()
    }

    pub fn serialize(&self) -> String {
        if let Ok(xmpstr) =
            self.xmp
                .serialize_and_format(exempi2::SerialFlags::OMITPACKETWRAPPER, 0, "\n", "", 0)
        {
            let buf = String::from(&xmpstr);
            return buf;
        }
        String::new()
    }

    pub fn unserialize(&mut self, buf: &str) -> bool {
        self.xmp.parse(buf.as_bytes()).is_ok() // XXX actually report the error.
    }

    pub fn orientation(&self) -> Option<i32> {
        let mut flags: exempi2::PropFlags = exempi2::PropFlags::default();
        self.xmp
            .get_property_i32(NS_TIFF, "Orientation", &mut flags)
            .ok()
    }

    pub fn label(&self) -> Option<String> {
        let mut flags: exempi2::PropFlags = exempi2::PropFlags::default();
        let xmpstring = self.xmp.get_property(NS_XAP, "Label", &mut flags).ok()?;
        Some(String::from(&xmpstring))
    }

    pub fn rating(&self) -> Option<i32> {
        let mut flags: exempi2::PropFlags = exempi2::PropFlags::default();
        self.xmp.get_property_i32(NS_XAP, "Rating", &mut flags).ok()
    }

    pub fn flag(&self) -> Option<i32> {
        let mut flags: exempi2::PropFlags = exempi2::PropFlags::empty();
        self.xmp
            .get_property_i32(NIEPCE_XMP_NAMESPACE, "Flag", &mut flags)
            .ok()
    }

    pub fn creation_date(&self) -> Option<Date> {
        let mut flags: exempi2::PropFlags = exempi2::PropFlags::default();
        let xmpstring = self
            .xmp
            .get_property(NS_EXIF, "DateTimeOriginal", &mut flags)
            .ok()?;
        let date = xmpstring
            .to_str()
            .and_then(|s| DateTime::parse_from_rfc3339(s).ok())?;

        Some(date)
    }

    pub fn creation_date_str(&self) -> Option<String> {
        let mut flags: exempi2::PropFlags = exempi2::PropFlags::empty();
        let xmpstring = self
            .xmp
            .get_property(NS_EXIF, "DateTimeOriginal", &mut flags)
            .ok()?;
        Some(String::from(&xmpstring))
    }

    /// Get the date property and return a Option<DateTime<Utc>> parsed
    /// from the string value.
    pub fn get_date_property(&self, ns: &str, property: &str) -> Option<Date> {
        let mut flags: exempi2::PropFlags = exempi2::PropFlags::default();
        let property = self.xmp.get_property(ns, property, &mut flags);
        if property.is_err() {
            err_out!("Error getting date property {:?}", property.err());
            return None;
        }
        let xmpstring = property.as_ref().ok().and_then(|s| s.to_str()).unwrap();
        match DateTime::parse_from_rfc3339(xmpstring) {
            Ok(parsed) => Some(parsed),
            Err(err) => {
                err_out!("Error parsing property value '{}': {:?}", xmpstring, err);
                None
            }
        }
    }

    pub fn keywords(&mut self) -> &Vec<String> {
        if !self.keywords_fetched {
            let iter = exempi2::XmpIterator::new(
                &self.xmp,
                NS_DC,
                "subject",
                exempi2::IterFlags::JUST_LEAF_NODES,
            );
            for v in iter {
                self.keywords.push(String::from(&v.value));
            }
            self.keywords_fetched = true;
        }
        &self.keywords
    }
}

pub fn gps_coord_from_xmp(xmps: &str) -> Option<f64> {
    let mut current: &str = xmps;

    // step 1 - degrees
    let sep = current.find(',')?;
    let (d, remainder) = current.split_at(sep);
    current = remainder;
    let degs = d;

    // step 2 - minutes
    if current.is_empty() {
        return None;
    }
    // get rid of the comma
    let (_, current) = current.split_at(1);
    let orientation = match current.chars().last() {
        Some('N') | Some('E') => 1.0f64,
        Some('S') | Some('W') => -1.0f64,
        _ => return None,
    };

    // extract minutes. There are two formats
    let fminutes = if let Some(sep) = current.find(',') {
        // DD,mm,ss format
        if sep >= (current.len() - 1) {
            return None;
        }
        if current.len() <= 2 {
            return None;
        }
        let (minutes, seconds) = current.split_at(sep);
        let (_, seconds) = seconds.split_at(1);
        let (seconds, _) = seconds.split_at(seconds.len() - 1);
        let m = minutes.parse::<f64>().ok()?;
        let s = seconds.parse::<f64>().ok()?;
        m + (s / 60_f64)
    } else {
        // DD,mm.mm format
        let (minutes, _) = current.split_at(current.len() - 1);
        minutes.parse::<f64>().ok()?
    };

    let mut deg = degs.parse::<f64>().ok()?;
    if deg > 180.0 {
        return None;
    }
    deg += fminutes / 60.0;
    deg *= orientation;

    Some(deg)
}

/// Get and XMP date from an Exif date string
/// XXX Currently assume it is UTC.
pub fn xmp_date_from_exif(d: &str) -> Option<exempi2::DateTime> {
    let v: Vec<&str> = d.split(' ').collect();
    if v.len() != 2 {
        err_out!("Space split failed {:?}", v);
        return None;
    }

    let ymd: Vec<&str> = v[0].split(':').collect();
    if ymd.len() != 3 {
        err_out!("ymd split failed {:?}", ymd);
        return None;
    }
    let year = ymd[0].parse::<i32>().ok()?;
    let month = ymd[1].parse::<i32>().ok()?;
    if !(1..=12).contains(&month) {
        return None;
    }
    let day = ymd[2].parse::<i32>().ok()?;
    if !(1..=31).contains(&day) {
        return None;
    }
    let hms: Vec<&str> = v[1].split(':').collect();
    if hms.len() != 3 {
        err_out!("hms split failed {:?}", hms);
        return None;
    }
    let hour = hms[0].parse::<i32>().ok()?;
    if !(0..=23).contains(&hour) {
        return None;
    }
    let min = hms[1].parse::<i32>().ok()?;
    if !(0..=59).contains(&min) {
        return None;
    }
    let sec = hms[2].parse::<i32>().ok()?;
    if !(0..=59).contains(&sec) {
        return None;
    }

    let mut xmp_date = exempi2::DateTime::new();

    xmp_date.set_date(year, month, day);
    xmp_date.set_time(hour, min, sec);
    // XXX use an actual timezone
    xmp_date.set_timezone(exempi2::TzSign::UTC, 0, 0);

    Some(xmp_date)
}

#[cfg(test)]
mod tests {
    use super::xmp_date_from_exif;
    use super::ExempiManager;
    use super::XmpMeta;
    use exempi2;
    use std::path::PathBuf;

    fn get_xmp_sample_path() -> PathBuf {
        use std::env;

        let mut dir: PathBuf;
        if let Ok(pdir) = env::var("CARGO_MANIFEST_DIR") {
            dir = PathBuf::from(pdir);
            dir.push("src");
            dir.push("utils");
        } else {
            dir = PathBuf::from(".");
        }
        dir
    }

    #[test]
    fn xmp_meta_works() {
        let mut dir = get_xmp_sample_path();
        dir.push("test.xmp");
        let _xmp_manager = ExempiManager::new(None);

        if let Some(xmpfile) = dir.to_str() {
            let meta = XmpMeta::new_from_file(xmpfile, true);

            assert!(meta.is_some());
            let mut meta = meta.unwrap();
            assert_eq!(meta.orientation().unwrap_or(0), 1);
            // test keywords()
            let keywords = meta.keywords();
            assert_eq!(keywords.len(), 5);
            assert_eq!(keywords[0], "choir");
            assert_eq!(keywords[1], "night");
            assert_eq!(keywords[2], "ontario");
            assert_eq!(keywords[3], "ottawa");
            assert_eq!(keywords[4], "parliament of canada");
        } else {
            assert!(false);
        }
    }

    fn test_property_value(meta: &XmpMeta, ns: &str, property: &str, expected_value: &str) {
        let mut flags: exempi2::PropFlags = exempi2::PropFlags::empty();
        let value = meta.xmp.get_property(ns, property, &mut flags);
        assert!(value.is_ok());
        assert_eq!(value.unwrap().to_str(), Some(expected_value));
    }

    fn test_property_array_value(
        meta: &XmpMeta,
        ns: &str,
        property: &str,
        idx: i32,
        expected_value: &str,
    ) {
        let mut flags: exempi2::PropFlags = exempi2::PropFlags::empty();
        let value = meta.xmp.get_array_item(ns, property, idx, &mut flags);
        assert!(value.is_ok());
        assert_eq!(value.unwrap().to_str(), Some(expected_value));
    }

    #[test]
    fn test_merge_missing_into_xmp() {
        let dir = get_xmp_sample_path();

        // Both these files have to exist. They are on the source
        // tree.
        let mut source = dir.clone();
        source.push("test.xmp");

        let mut dest = dir.clone();
        dest.push("test2.xmp");
        let _xmp_manager = ExempiManager::new(None);

        if let Some(xmpfile) = source.to_str() {
            let meta = XmpMeta::new_from_file(xmpfile, true);
            assert!(meta.is_some());
            let meta = meta.unwrap();

            if let Some(xmpfile) = dest.to_str() {
                let dstmeta = XmpMeta::new_from_file(xmpfile, true);
                assert!(dstmeta.is_some());
                let mut dstmeta = dstmeta.unwrap();

                let result = meta.merge_missing_into_xmp(&mut dstmeta);
                assert!(result);
                // properties that were missing
                test_property_value(&dstmeta, super::NS_TIFF, "Model", "Canon EOS 20D");
                test_property_value(&dstmeta, super::NS_AUX, "Lens", "24.0-85.0 mm");

                // Array property that contain less in destination
                // Shouldn't have changed.
                test_property_array_value(&dstmeta, super::NS_DC, "subject", 1, "night");
                test_property_array_value(&dstmeta, super::NS_DC, "subject", 2, "ontario");
                test_property_array_value(&dstmeta, super::NS_DC, "subject", 3, "ottawa");
                test_property_array_value(
                    &dstmeta,
                    super::NS_DC,
                    "subject",
                    4,
                    "parliament of canada",
                );
                assert!(!dstmeta.xmp.has_property(super::NS_DC, "dc:subject[5]"));
            }
        } else {
            assert!(false);
        }
    }

    #[test]
    fn gps_coord_from_works() {
        use super::gps_coord_from_xmp;

        let mut output = gps_coord_from_xmp("foobar");
        assert!(output.is_none());

        // malformed 1
        output = gps_coord_from_xmp("45,29.6681666667");
        assert!(output.is_none());

        // malformed 2
        output = gps_coord_from_xmp("45,W");
        assert!(output.is_none());

        // malformed 3
        output = gps_coord_from_xmp("45,29,N");
        assert!(output.is_none());

        // out of bounds
        output = gps_coord_from_xmp("200,29.6681666667N");
        assert!(output.is_none());

        // well-formed 1
        output = gps_coord_from_xmp("45,29.6681666667N");
        assert!(output.is_some());
        assert_eq!(
            output.unwrap(),
            45.494469444445002181964810006320476531982421875
        );

        // well-formed 2
        output = gps_coord_from_xmp("73,38.2871666667W");
        assert!(output.is_some());
        assert_eq!(
            output.unwrap(),
            -73.6381194444449960201382054947316646575927734375
        );

        // well-formed 3
        output = gps_coord_from_xmp("45,29,30.45N");
        assert!(output.is_some());
        assert_eq!(
            output.unwrap(),
            45.49179166666666418450404307805001735687255859375
        );
    }

    #[test]
    fn test_xmp_date_from_exif() {
        let d = xmp_date_from_exif("2012:02:17 11:10:49");
        assert!(d.is_some());
        let d = d.unwrap();
        assert_eq!(d.year(), 2012);
        assert_eq!(d.month(), 02);
        assert_eq!(d.day(), 17);
        assert_eq!(d.hour(), 11);
        assert_eq!(d.minute(), 10);
        assert_eq!(d.second(), 49);

        let d = xmp_date_from_exif("2012:02:17/11:10:49");
        assert!(d.is_none());

        let d = xmp_date_from_exif("2012.02.17 11.10.49");
        assert!(d.is_none());
    }
}<|MERGE_RESOLUTION|>--- conflicted
+++ resolved
@@ -206,13 +206,7 @@
         }
         let mut meta: Option<XmpMeta> = None;
         if !sidecar_only {
-<<<<<<< HEAD
             if let Ok(xmpfile) = exempi2::XmpFile::new_from_file(file, exempi2::OpenFlags::READ) {
-=======
-            if let Ok(xmpfile) =
-                exempi::XmpFile::open_new(&file.to_string_lossy(), exempi::OpenFlags::READ)
-            {
->>>>>>> 43b04a40
                 meta = match xmpfile.get_new_xmp() {
                     Ok(xmp) => Some(Self::new_with_xmp(xmp)),
                     _ => exiv2::xmp_from_exiv2(file),
@@ -371,7 +365,7 @@
             .to_str()
             .and_then(|s| DateTime::parse_from_rfc3339(s).ok())?;
 
-        Some(date)
+        Some(Date(date))
     }
 
     pub fn creation_date_str(&self) -> Option<String> {
@@ -394,7 +388,7 @@
         }
         let xmpstring = property.as_ref().ok().and_then(|s| s.to_str()).unwrap();
         match DateTime::parse_from_rfc3339(xmpstring) {
-            Ok(parsed) => Some(parsed),
+            Ok(parsed) => Some(Date(parsed)),
             Err(err) => {
                 err_out!("Error parsing property value '{}': {:?}", xmpstring, err);
                 None
