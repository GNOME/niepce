--- conflicted
+++ resolved
@@ -21,14 +21,11 @@
 
 use crate::base::propertyvalue::PropertyValue;
 
-<<<<<<< HEAD
 /// A container for type properties whose order of addition
 /// is kept
 ///
 /// Insertion and lookup are same as for BTreeMap.
 /// Removal is as long as lookup in a vector: O(n).
-=======
->>>>>>> 43b04a40
 #[derive(Clone)]
 pub struct PropertyBag<Index> {
     pub bag: Vec<Index>,
@@ -62,13 +59,7 @@
         self.bag.len()
     }
 
-<<<<<<< HEAD
     pub fn get(&self, key: &Index) -> Option<&PropertyValue> {
-        self.map.get(key)
-    }
-
-=======
-    pub fn value(&self, key: &Index) -> Option<&PropertyValue> {
         self.map.get(key)
     }
 
@@ -76,7 +67,6 @@
         self.map.contains_key(key)
     }
 
->>>>>>> 43b04a40
     pub fn set_value(&mut self, key: Index, value: PropertyValue) -> bool {
         let ret = self.map.insert(key, value);
         if ret.is_some() {
