--- conflicted
+++ resolved
@@ -15,15 +15,9 @@
 gio-sys = "*"
 gio = "^0.15.7"
 glib-sys = "*"
-<<<<<<< HEAD
-glib = "^0.14.2"
-gtk-sys = "*"
-gdk = "^0.14.0"
-=======
 glib = "^0.15.9"
 gtk4-sys = "*"
 gdk4 = "^0.4.6"
->>>>>>> 2ff2b748
 gdk-pixbuf-sys = "*"
 gdk-pixbuf = "^0.15.6"
 gtk4 = "^0.4.6"
