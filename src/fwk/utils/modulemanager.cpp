/*
 * niepce
 * copied from
 * gnote
 *
 * Copyright (C) 2009-2022 Hubert Figuière
 *
 * Permission is hereby granted, free of charge, to any person obtaining a
 * copy of this software and associated documentation files (the "Software"),
 * to deal in the Software without restriction, including without limitation
 * the rights to use, copy, modify, merge, publish, distribute, sublicense,
 * and/or sell copies of the Software, and to permit persons to whom the
 * Software is furnished to do so, subject to the following conditions:
 *
 * The above copyright notice and this permission notice shall be included in
 * all copies or substantial portions of the Software.
 *
 * THE SOFTWARE IS PROVIDED "AS IS", WITHOUT WARRANTY OF ANY KIND, EXPRESS OR
 * IMPLIED, INCLUDING BUT NOT LIMITED TO THE WARRANTIES OF MERCHANTABILITY,
 * FITNESS FOR A PARTICULAR PURPOSE AND NONINFRINGEMENT. IN NO EVENT SHALL THE
 * AUTHORS OR COPYRIGHT HOLDERS BE LIABLE FOR ANY CLAIM, DAMAGES OR OTHER
 * LIABILITY, WHETHER IN AN ACTION OF CONTRACT, TORT OR OTHERWISE, ARISING
 * FROM, OUT OF OR IN CONNECTION WITH THE SOFTWARE OR THE USE OR OTHER
 * DEALINGS IN THE SOFTWARE.
 */



#include <dlfcn.h>

#include <gmodule.h>
#include <glibmm/module.h>

#include "fwk/utils/files.hpp"
#include "fwk/utils/pathutils.hpp"
#include "fwk/base/debug.hpp"
#include "fwk/base/map.hpp"
#include "dynamicmodule.hpp"
#include "modulemanager.hpp"

namespace fwk {


  ModuleManager::~ModuleManager()
  {
    for(ModuleList::const_iterator mod_iter = m_modules.cbegin();
        mod_iter != m_modules.cend(); ++mod_iter) {
      delete *mod_iter;
    }
  }


  void ModuleManager::add_path(const std::string & dir)
  {
    m_dirs.insert(dir);
    DBG_OUT("add path %s", dir.c_str());
  }

<<<<<<< HEAD

  static bool filter(const char* f)
  {
    return fwk::filter_ext(f, std::string(".") + G_MODULE_SUFFIX);
  }

=======
>>>>>>> 43b04a40
  void ModuleManager::load_modules()
  {
    for(auto iter = m_dirs.cbegin();
        iter != m_dirs.cend(); ++iter) {

      fwk::FileListPtr l = fwk::FileList_get_files_from_directory_with_ext(
                         *iter, G_MODULE_SUFFIX);

      for(size_t i = 0; i < l->size(); i++) {

        auto file_path = l->at(i);
        Glib::Module module(*iter + "/" + path_basename(file_path.c_str()),
                            Glib::Module::Flags::LOCAL);
        DBG_OUT("load module %s", path_basename(file_path.c_str()).c_str());

        if(!module) {
          DBG_OUT("error loading %s", Glib::Module::get_last_error().c_str());
          continue;
        }
        void * func = NULL;
        bool found = module.get_symbol("dynamic_module_instanciate", func);

        if(!found) {
          DBG_OUT("error getting symbol %s", Glib::Module::get_last_error().c_str());
          continue;
        }
        instanciate_func_t real_func = (instanciate_func_t)func;
        DynamicModule * dmod = (*real_func)();

        if(dmod) {
          m_modules.push_back(dmod);
          module.make_resident();
        }
      }

    }
  }

}<|MERGE_RESOLUTION|>--- conflicted
+++ resolved
@@ -56,15 +56,6 @@
     DBG_OUT("add path %s", dir.c_str());
   }
 
-<<<<<<< HEAD
-
-  static bool filter(const char* f)
-  {
-    return fwk::filter_ext(f, std::string(".") + G_MODULE_SUFFIX);
-  }
-
-=======
->>>>>>> 43b04a40
   void ModuleManager::load_modules()
   {
     for(auto iter = m_dirs.cbegin();
