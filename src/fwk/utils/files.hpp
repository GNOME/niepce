--- conflicted
+++ resolved
@@ -2,11 +2,7 @@
 /*
  * niepce - fwk/utils/files.hpp
  *
-<<<<<<< HEAD
- * Copyright (C) 2007-2021 Hubert Figuière
-=======
  * Copyright (C) 2007-2022 Hubert Figuière
->>>>>>> 43b04a40
  *
  * This program is free software: you can redistribute it and/or modify
  * it under the terms of the GNU General Public License as published by
@@ -33,15 +29,4 @@
 /** wrapper around g_dir_make_tmp() */
 std::string make_tmp_dir(const std::string& base);
 
-<<<<<<< HEAD
-bool filter_none(const Glib::RefPtr<Gio::FileInfo> & file);
-bool filter_ext(const char* file, const std::string & ext);
-bool filter_only_media(const char* file);
-
-typedef std::shared_ptr<ffi::FileList> FileListPtr;
-
-FileListPtr wrapFileList(ffi::FileList* list);
-
-=======
->>>>>>> 43b04a40
 }