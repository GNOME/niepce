--- conflicted
+++ resolved
@@ -107,13 +107,8 @@
         // clear the map before the list.
         m_idmap.clear();
         clear();
-<<<<<<< HEAD
         for_each(l->cbegin(), l->cend(),
-                 [this](const eng::LibFile::Ptr & f) {
-=======
-        for_each(l->begin(), l->end(),
                  [this] (const eng::LibFilePtr & f) {
->>>>>>> d8f729f0
                      Gtk::TreeModel::iterator riter = append();
                      Gtk::TreeRow row = *riter;
                      Glib::RefPtr<Gdk::Pixbuf> icon = get_loading_icon();
