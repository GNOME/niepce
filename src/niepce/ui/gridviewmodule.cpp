--- conflicted
+++ resolved
@@ -184,18 +184,11 @@
     DBG_OUT("library select %Ld", id);
     Gtk::TreePath path = m_model->get_path_from_id(id);
     if(path) {
-<<<<<<< HEAD
-        m_librarylistview.scroll_to_path(path, false, 0, 0);
-        m_librarylistview.select_path(path);
+        m_librarylistview->scroll_to_path(path, false, 0, 0);
+        m_librarylistview->select_path(path);
     }
     else {
-        m_librarylistview.unselect_all();
-=======
-      m_librarylistview->select_path(path);
-    }
-    else {
-      m_librarylistview->unselect_all();
->>>>>>> c058875b
+        m_librarylistview->unselect_all();
     }
 }
 
