--- conflicted
+++ resolved
@@ -1,11 +1,7 @@
 /*
  * niepce - niepce/ui/workspacecontroller.cpp
  *
-<<<<<<< HEAD
- * Copyright (C) 2007-2021 Hubert Figuière
-=======
  * Copyright (C) 2007-2022 Hubert Figuière
->>>>>>> 2ff2b748
  *
  * This program is free software: you can redistribute it and/or modify
  * it under the terms of the GNU General Public License as published by
@@ -61,11 +57,11 @@
         const char *icon_name;
     } icons[] = {
         { ICON_FOLDER, "folder-symbolic" },
-        { ICON_PROJECT, "applications-accessories" },
+        { ICON_PROJECT, "document-page-setup-symbolic" },
         { ICON_ROLL, "emblem-photos-symbolic" },
         { ICON_TRASH, "user-trash-symbolic" },
         { ICON_KEYWORD, "application-certificate-symbolic" },
-        { ICON_ALBUM, "library-artists-symbolic" },
+        { ICON_ALBUM, "open-book-symbolic" },
         { 0, nullptr }
     };
 
@@ -290,15 +286,9 @@
 {
     int32_t type = ffi::workspace_controller_on_libtree_selection(getLibraryClient()->client(), m_librarytree.gobj());
     if (type != -1) {
-        Glib::RefPtr<Gio::SimpleAction>::cast_dynamic(
+        std::dynamic_pointer_cast<Gio::SimpleAction>(
             m_action_group->lookup_action("DeleteFolder"))->set_enabled((ffi::ItemTypes)type == ffi::ItemTypes::FolderItem);
     }
-<<<<<<< HEAD
-=======
-
-    std::dynamic_pointer_cast<Gio::SimpleAction>(
-        m_action_group->lookup_action("DeleteFolder"))->set_enabled(type == FOLDER_ITEM);
->>>>>>> 2ff2b748
     libtree_selection_changed.emit();
 }
 
@@ -394,15 +384,9 @@
 Gtk::TreeModel::iterator
 WorkspaceController::add_item(const Glib::RefPtr<Gtk::TreeStore> &treestore,
                               const Gtk::TreeNodeChildren & childrens,
-<<<<<<< HEAD
-                              const Glib::RefPtr<Gdk::Pixbuf> & icon,
+                              const Glib::RefPtr<Gio::Icon>& icon,
                               const Glib::ustring & label,
                               eng::library_id_t id, ffi::ItemTypes type) const
-=======
-                              const Glib::RefPtr<Gio::Icon> & icon,
-                              const Glib::ustring & label,
-                              eng::library_id_t id, int type) const
->>>>>>> 2ff2b748
 {
     Gtk::TreeModel::iterator iter;
     Gtk::TreeModel::Row row;
