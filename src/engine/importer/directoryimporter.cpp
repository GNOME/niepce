--- conflicted
+++ resolved
@@ -2,11 +2,7 @@
 /*
  * niepce - engine/importer/directoryimporter.cpp
  *
-<<<<<<< HEAD
- * Copyright (C) 2014-2021 Hubert Figuière
-=======
  * Copyright (C) 2014-2022 Hubert Figuière
->>>>>>> 43b04a40
  *
  * This program is free software: you can redistribute it and/or modify
  * it under the terms of the GNU General Public License as published by
@@ -68,15 +64,8 @@
 bool DirectoryImporter::list_source_content(const std::string & source,
                                             const SourceContentReady& callback)
 {
-<<<<<<< HEAD
-    auto files =
-        fwk::wrapFileList(ffi::fwk_file_list_get_files_from_directory(
-                              source.c_str(), &fwk::filter_only_media));
-    DBG_OUT("files size: %lu", ffi::fwk_file_list_size(files.get()));
-=======
     auto files = fwk::FileList_get_media_files_from_directory(source);
     DBG_OUT("files size: %lu", files->size());
->>>>>>> 43b04a40
     std::list<ImportedFilePtr> content;
     for (size_t i = 0; i < files->size(); i++) {
         auto entry = files->at(i);
