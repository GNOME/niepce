--- conflicted
+++ resolved
@@ -11,14 +11,12 @@
                  intltool-update \
                  po/.intltool-merge-cache
 
-<<<<<<< HEAD
-SUBDIRS = po data src camerawire magellan
-DIST_SUBDIRS = po art data doc src
-=======
 if CW_BUILD
 CW_DIR = camerawire
 endif
+if MG_BUILD
+MG_DIR = magellan
+endif
 
-SUBDIRS = po data src $(CW_DIR)
-DIST_SUBDIRS = po art data doc src camerawire
->>>>>>> ae92ec51
+SUBDIRS = po data src $(CW_DIR) $(MG_DIR)
+DIST_SUBDIRS = po art data doc src camerawire magellan