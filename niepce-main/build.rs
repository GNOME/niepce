fn main() {
<<<<<<< HEAD
    let crate_dir = env::var("CARGO_MANIFEST_DIR").unwrap();
    if env::var("SKIP_CBINDINGS").is_err() {
        // Use cbindgen to generate C bindings.
        let target_dir = env::var("CARGO_TARGET_DIR").unwrap_or_else(|_| String::from("./target"));
        let mut target_file = PathBuf::from(target_dir);
        target_file.push("bindings.h");
        let mut config = cbindgen::Config::default();
        config.constant.allow_static_const = false;
        cbindgen::Builder::new()
            .with_config(config)
            .with_include_guard("niepce_rust_bindings_h")
            .with_namespace("ffi")
            .with_language(cbindgen::Language::Cxx)
            .with_parse_deps(true)
            .with_parse_exclude(&[
                "exempi", "chrono", "multimap", "glib", "clap", "winapi", "rusqlite", "nom",
                "strum",
            ])
            .include_item("ColIndex")
            .include_item("ItemTypes")
            .exclude_item("Managed")
            .exclude_item("NiepcePropertyIdx")
            .exclude_item("FileStatus")
            .exclude_item("RgbColour")
            .exclude_item("CUSTOM_START")
            .exclude_item("INTERNAL_START")
            .exclude_item("GdkPixbuf")
            .exclude_item("GtkWindow")
            .exclude_item("GtkToolbar")
            .exclude_item("GtkTreeIter")
            .exclude_item("GtkTreeModel")
            .exclude_item("GtkTreeView")
            .exclude_item("GtkIconView")
            .exclude_item("GtkListStore")
            .exclude_item("GtkTreePath")
            .exclude_item("GtkPopoverMenu")
            .exclude_item("GtkMessageDialog")
            .exclude_item("GtkCellRenderer")
            .exclude_item("GtkWidget")
            .exclude_item("GFileInfo")
            .exclude_item("PortableChannel")
            .exclude_item("Option")
            .with_crate(&crate_dir)
            .generate()
            .expect("Couldn't generate bindings")
            .write_to_file(&target_file);
    }

=======
>>>>>>> 43b04a40
    #[cfg(examples)]
    {
        use std::fs::remove_file;
        use std::path::Path;
        use std::process::Command;
        use std::str::from_utf8;

        // Remove old versions of the gresource to make sure we're using the latest version
        if Path::new("examples/gresource.gresource").exists() {
            remove_file("examples/gresource.gresource").unwrap();
        }

        // Compile Gresource
        let mut source_dir = String::from("--sourcedir=");
        source_dir.push_str(&crate_dir);
        let mut target_dir = String::from("--target=");
        let mut target_path = PathBuf::from(crate_dir);
        target_path.push("examples");
        target_path.push("gresource.gresource");
        target_dir.push_str(target_path.to_str().unwrap());
        let output =
            Command::new(option_env!("GRESOURCE_BINARY_PATH").unwrap_or("glib-compile-resources"))
                .args(&[
                    "--generate",
                    "gresource.xml",
                    source_dir.as_str(),
                    target_dir.as_str(),
                ])
                .current_dir("src/niepce")
                .output()
                .unwrap();

        if !output.status.success() {
            println!("Failed to generate GResources!");
            println!(
                "glib-compile-resources stdout: {}",
                from_utf8(&output.stdout).unwrap()
            );
            println!(
                "glib-compile-resources stderr: {}",
                from_utf8(&output.stderr).unwrap()
            );
            panic!("Can't continue build without GResources!");
        }
    }
}<|MERGE_RESOLUTION|>--- conflicted
+++ resolved
@@ -1,55 +1,4 @@
 fn main() {
-<<<<<<< HEAD
-    let crate_dir = env::var("CARGO_MANIFEST_DIR").unwrap();
-    if env::var("SKIP_CBINDINGS").is_err() {
-        // Use cbindgen to generate C bindings.
-        let target_dir = env::var("CARGO_TARGET_DIR").unwrap_or_else(|_| String::from("./target"));
-        let mut target_file = PathBuf::from(target_dir);
-        target_file.push("bindings.h");
-        let mut config = cbindgen::Config::default();
-        config.constant.allow_static_const = false;
-        cbindgen::Builder::new()
-            .with_config(config)
-            .with_include_guard("niepce_rust_bindings_h")
-            .with_namespace("ffi")
-            .with_language(cbindgen::Language::Cxx)
-            .with_parse_deps(true)
-            .with_parse_exclude(&[
-                "exempi", "chrono", "multimap", "glib", "clap", "winapi", "rusqlite", "nom",
-                "strum",
-            ])
-            .include_item("ColIndex")
-            .include_item("ItemTypes")
-            .exclude_item("Managed")
-            .exclude_item("NiepcePropertyIdx")
-            .exclude_item("FileStatus")
-            .exclude_item("RgbColour")
-            .exclude_item("CUSTOM_START")
-            .exclude_item("INTERNAL_START")
-            .exclude_item("GdkPixbuf")
-            .exclude_item("GtkWindow")
-            .exclude_item("GtkToolbar")
-            .exclude_item("GtkTreeIter")
-            .exclude_item("GtkTreeModel")
-            .exclude_item("GtkTreeView")
-            .exclude_item("GtkIconView")
-            .exclude_item("GtkListStore")
-            .exclude_item("GtkTreePath")
-            .exclude_item("GtkPopoverMenu")
-            .exclude_item("GtkMessageDialog")
-            .exclude_item("GtkCellRenderer")
-            .exclude_item("GtkWidget")
-            .exclude_item("GFileInfo")
-            .exclude_item("PortableChannel")
-            .exclude_item("Option")
-            .with_crate(&crate_dir)
-            .generate()
-            .expect("Couldn't generate bindings")
-            .write_to_file(&target_file);
-    }
-
-=======
->>>>>>> 43b04a40
     #[cfg(examples)]
     {
         use std::fs::remove_file;
