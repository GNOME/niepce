--- conflicted
+++ resolved
@@ -23,11 +23,7 @@
 lazy_static = "^1.4.0"
 libc = "0.2.39"
 num-derive = "0.3.3"
-<<<<<<< HEAD
-num-traits = "0.2"
-=======
 num-traits = "0.2.15"
->>>>>>> 43b04a40
 #gphoto = "0.1.1"
 once_cell = "^1.12.0"
 uuid = { version = "1.1.2", features = ["v4"] }
