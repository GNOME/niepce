--- conflicted
+++ resolved
@@ -58,18 +58,10 @@
 /// The Image list store.
 /// It wraps the tree model/store.
 pub struct ImageListStore {
-<<<<<<< HEAD
-    store: gtk::ListStore,
+    store: gtk4::ListStore,
     current: CurrentContainer,
-    idmap: BTreeMap<LibraryId, gtk::TreeIter>,
-    image_loading_icon: OnceCell<Option<gdk_pixbuf::Pixbuf>>,
-=======
-    store: gtk4::ListStore,
-    current_folder: LibraryId,
-    current_keyword: LibraryId,
     idmap: BTreeMap<LibraryId, gtk4::TreeIter>,
     image_loading_icon: OnceCell<gtk4::IconPaintable>,
->>>>>>> 2ff2b748
 }
 
 impl Default for ImageListStore {
