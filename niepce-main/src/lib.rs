--- conflicted
+++ resolved
@@ -44,47 +44,32 @@
     library_client_host_delete, library_client_host_new, LibraryClientHost, LibraryClientWrapper,
     UIDataProvider,
 };
-<<<<<<< HEAD
-use niepce::ui::cxx::*;
-use niepce::ui::dialogs::confirm::dialog_confirm;
-use niepce::ui::imagetoolbar::image_toolbar_new;
-use niepce::ui::metadata_pane_controller::get_format;
-use niepce::ui::ImageGridView;
-=======
 
 use import::{import_request_new, ImportRequest};
 use niepce::ui::cxx::*;
 use niepce::ui::image_list_store::ImageListStoreWrap;
+use niepce::ui::imagetoolbar::image_toolbar_new;
 use niepce::ui::metadata_pane_controller::get_format;
 use niepce::ui::niepce_window::{niepce_window_new, NiepceWindowWrapper};
+use niepce::ui::ImageGridView;
 use niepce::ui::{ImageListStore, SelectionController};
->>>>>>> a45e3ae4
 use notification_center::notification_center_new;
 use npc_fwk::toolkit;
 
 #[cxx::bridge(namespace = "npc")]
-<<<<<<< HEAD
-mod ffi {
-    // Gtk types.
+pub mod ffi {
     #[namespace = ""]
     unsafe extern "C++" {
+        type GMenu;
+        type GtkApplication;
         type GtkBox;
         type GtkIconView;
-        type GtkMessageDialog;
+        type GtkListStore;
         type GtkPopoverMenu;
+        type GtkTreeIter;
         type GtkTreeModel;
-=======
-pub mod ffi {
-    #[namespace = ""]
-    unsafe extern "C++" {
-        type GMenu;
-        type GtkApplication;
-        type GtkIconView;
-        type GtkListStore;
-        type GtkTreeIter;
         type GtkTreePath;
         type GtkWidget;
->>>>>>> a45e3ae4
         type GtkWindow;
     }
 
@@ -209,6 +194,21 @@
         include!("fwk/cxx_widgets_bindings.hpp");
 
         type WrappedPropertyBag = crate::toolkit::widgets::WrappedPropertyBag;
+    }
+
+    #[namespace = "ui"]
+    extern "Rust" {
+        fn image_toolbar_new() -> *mut GtkBox;
+    }
+
+    extern "Rust" {
+        type ImageGridView;
+
+        unsafe fn npc_image_grid_view_new(
+            store: *mut GtkTreeModel,
+            context_menu: *mut GtkPopoverMenu,
+        ) -> Box<ImageGridView>;
+        fn get_icon_view(&self) -> *mut GtkIconView;
     }
 
     unsafe extern "C++" {
@@ -261,26 +261,6 @@
         fn select_image(&self, id: i64);
     }
 
-<<<<<<< HEAD
-    #[namespace = "ui"]
-    extern "Rust" {
-        fn image_toolbar_new() -> *mut GtkBox;
-        pub unsafe fn dialog_confirm(
-            message: &str,
-            parent: *mut GtkWindow,
-        ) -> *mut GtkMessageDialog;
-    }
-
-    extern "Rust" {
-        type ImageGridView;
-
-        unsafe fn npc_image_grid_view_new(
-            store: *mut GtkTreeModel,
-            context_menu: *mut GtkPopoverMenu,
-        ) -> Box<ImageGridView>;
-        fn get_icon_view(&self) -> *mut GtkIconView;
-    }
-=======
     #[namespace = "mapm"]
     unsafe extern "C++" {
         include!("niepce/modules/map/mapmodule.hpp");
@@ -372,5 +352,4 @@
     }
 
     impl Box<ImportDialogArgument> {}
->>>>>>> a45e3ae4
 }