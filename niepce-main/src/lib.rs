/*
 * niepce - lib.rs
 *
 * Copyright (C) 2017-2022 Hubert Figuière
 *
 * This program is free software: you can redistribute it and/or modify
 * it under the terms of the GNU General Public License as published by
 * the Free Software Foundation, either version 3 of the License, or
 * (at your option) any later version.
 *
 * This program is distributed in the hope that it will be useful,
 * but WITHOUT ANY WARRANTY; without even the implied warranty of
 * MERCHANTABILITY or FITNESS FOR A PARTICULAR PURPOSE.  See the
 * GNU General Public License for more details.
 *
 * You should have received a copy of the GNU General Public License
 * along with this program.  If not, see <http://www.gnu.org/licenses/>.
 */

<<<<<<< HEAD
=======
#[macro_use]
extern crate gtk_macros;

mod import;
pub mod libraryclient;
pub mod modules;
>>>>>>> 43b04a40
pub mod niepce;
mod notification_center;

use std::sync::Once;

fn niepce_init() {
    static START: Once = Once::new();

    START.call_once(|| {
        gtk4::init().unwrap();
        npc_fwk::init();
    });
}

pub use notification_center::NotificationCenter;

// cxx bindings
use crate::libraryclient::{
    library_client_host_delete, library_client_host_new, LibraryClientHost, LibraryClientWrapper,
    UIDataProvider,
};

use import::{import_request_new, ImportRequest};
use niepce::ui::cxx::*;
use niepce::ui::image_list_store::ImageListStoreWrap;
use niepce::ui::imagetoolbar::image_toolbar_new;
use niepce::ui::metadata_pane_controller::get_format;
use niepce::ui::niepce_window::{niepce_window_new, NiepceWindowWrapper};
use niepce::ui::ImageGridView;
use niepce::ui::{ImageListStore, SelectionController};
use notification_center::notification_center_new;
use npc_fwk::toolkit;

#[cxx::bridge(namespace = "npc")]
pub mod ffi {
    #[namespace = ""]
    unsafe extern "C++" {
        type GMenu;
        type GtkApplication;
        type GtkBox;
        type GtkIconView;
        type GtkListStore;
        type GtkPopoverMenu;
        type GtkTreeIter;
        type GtkTreeModel;
        type GtkTreePath;
        type GtkWidget;
        type GtkWindow;
    }

    extern "Rust" {
        fn niepce_init();
    }

    #[namespace = "fwk"]
    extern "C++" {
        include!("fwk/cxx_colour_bindings.hpp");
        include!("fwk/cxx_widgets_bindings.hpp");

        type Moniker = npc_fwk::base::Moniker;
        type RgbColour = npc_fwk::base::rgbcolour::RgbColour;
        type FileList = npc_fwk::utils::files::FileList;
        type MetadataSectionFormat = crate::toolkit::widgets::MetadataSectionFormat;
    }

    #[namespace = "eng"]
    extern "C++" {
        include!("fwk/cxx_prelude.hpp");
        type Label = npc_engine::db::Label;
        type LibFile = npc_engine::db::LibFile;
        type ThumbnailCache = npc_engine::ThumbnailCache;
        type Managed = npc_engine::ffi::Managed;
        type LcChannel = npc_engine::library::notification::LcChannel;
        type LibNotification = npc_engine::library::notification::LibNotification;
    }

    extern "Rust" {
        fn get_format() -> &'static [MetadataSectionFormat];
    }

    extern "Rust" {
        type UIDataProvider;

        #[cxx_name = "addLabel"]
        fn add_label(&self, label: &Label);
        #[cxx_name = "updateLabel"]
        fn update_label(&self, label: &Label);
        #[cxx_name = "deleteLabel"]
        fn delete_label(&self, label: i64);
        fn label_count(&self) -> usize;
        fn label_at(&self, idx: usize) -> *mut Label;
        #[cxx_name = "colourForLabel"]
        fn colour_for_label(&self, idx: i64) -> RgbColour;
    }

    extern "Rust" {
        type LibraryClientWrapper;

        fn request_metadata(&self, id: i64);
        fn delete_label(&self, id: i64);
        fn update_label(&self, id: i64, new_name: String, new_colour: String);
        fn create_label_sync(&self, name: String, colour: String) -> i64;
    }

    extern "Rust" {
        type LibraryClientHost;

        #[cxx_name = "LibraryClientHost_new"]
        fn library_client_host_new(
            moniker: &Moniker,
            channel: &LcChannel,
        ) -> *mut LibraryClientHost;
        #[cxx_name = "LibraryClientHost_delete"]
        unsafe fn library_client_host_delete(host: *mut LibraryClientHost);

        #[cxx_name = "getDataProvider"]
        fn ui_provider(&self) -> &UIDataProvider;
        fn client(&self) -> &LibraryClientWrapper;
        #[cxx_name = "thumbnailCache"]
        fn thumbnail_cache(&self) -> &ThumbnailCache;
    }

    unsafe extern "C++" {
        include!("niepce/lnlistener.hpp");
        type LnListener;

        fn call(&self, ln: &LibNotification);
    }

    extern "Rust" {
        type NotificationCenter;

        #[cxx_name = "NotificationCenter_new"]
        fn notification_center_new() -> Box<NotificationCenter>;
        #[cxx_name = "get_channel"]
        fn channel(&self) -> &LcChannel;
        fn add_listener(&self, listener: UniquePtr<LnListener>);
    }

    extern "Rust" {
        type NiepceWindowWrapper;

        unsafe fn niepce_window_new(app: *mut GtkApplication) -> Box<NiepceWindowWrapper>;
        fn on_ready(&self);
        fn on_open_catalog(&self);
        fn widget(&self) -> *mut GtkWidget;
        fn window(&self) -> *mut GtkWindow;
        fn menu(&self) -> *mut GMenu;
    }

    #[namespace = "ui"]
    extern "Rust" {
        type ImageListStore;

        fn clear_content(&self);
        fn gobj(&self) -> *mut GtkListStore;
        fn get_file_(&self, id: i64) -> *mut LibFile;
        #[cxx_name = "get_libfile_id_at_path"]
        unsafe fn get_file_id_at_path_(&self, path: *const GtkTreePath) -> i64;
        fn get_iter_from_id_(&self, id: i64) -> *const GtkTreeIter;
    }

    #[namespace = "ui"]
    extern "Rust" {
        type ImageListStoreWrap;

        unsafe fn unwrap_ref(&self) -> &ImageListStore;
        #[cxx_name = "clone"]
        fn clone_(&self) -> Box<ImageListStoreWrap>;
    }

    #[namespace = "fwk"]
    extern "C++" {
        include!("fwk/cxx_widgets_bindings.hpp");

        type WrappedPropertyBag = crate::toolkit::widgets::WrappedPropertyBag;
    }

    #[namespace = "ui"]
    extern "Rust" {
        fn image_toolbar_new() -> *mut GtkBox;
    }

    extern "Rust" {
        type ImageGridView;

        unsafe fn npc_image_grid_view_new(
            store: *mut GtkTreeModel,
            context_menu: *mut GtkPopoverMenu,
        ) -> Box<ImageGridView>;
        fn get_icon_view(&self) -> *mut GtkIconView;
    }

    unsafe extern "C++" {
        include!("niepce/ui/selection_listener.hpp");
        type SelectionListener;

        fn call(&self, id: i64);
    }

    #[namespace = "ui"]
    extern "Rust" {
        type SelectionController;

        fn add_selected_listener(&self, listener: UniquePtr<SelectionListener>);
        fn add_activated_listener(&self, listener: UniquePtr<SelectionListener>);
        fn select_previous(&self);
        fn select_next(&self);
        #[cxx_name = "get_list_store"]
        fn list_store(&self) -> &ImageListStoreWrap;

        fn rotate(&self, angle: i32);
        fn set_label(&self, label: i32);
        fn set_rating(&self, rating: i32);
        fn set_flag(&self, flag: i32);
        fn set_properties(&self, props: &WrappedPropertyBag, old: &WrappedPropertyBag);
        fn content_will_change(&self);
        fn write_metadata(&self);
        fn move_to_trash(&self);
    }

    #[namespace = "ui"]
    unsafe extern "C++" {
        include!("niepce/ui/gridviewmodule.hpp");
        type GridViewModule;

        /// # Safety
        /// Dereference a pointer
        unsafe fn grid_view_module_new(
            selection_controller: &SelectionController,
            menu: *const GMenu,
            ui_data_provider: &UIDataProvider,
        ) -> SharedPtr<GridViewModule>;
        // call buildWidget(). But it's mutable.
        fn build_widget(&self) -> *const GtkWidget;
        fn on_lib_notification(&self, ln: &LibNotification, client: &LibraryClientWrapper);
        fn display_none(&self);
        #[cxx_name = "cxx_image_list"]
        fn image_list(&self) -> *const GtkIconView;
        fn get_selected(&self) -> i64;
        fn select_image(&self, id: i64);
    }

    #[namespace = "mapm"]
    unsafe extern "C++" {
        include!("niepce/modules/map/mapmodule.hpp");
        type MapModule;

        fn map_module_new() -> SharedPtr<MapModule>;
        // call buildWidget(). But it's mutable.
        fn build_widget(&self) -> *const GtkWidget;
        fn on_lib_notification(&self, ln: &LibNotification);
        fn set_active(&self, active: bool);
    }

    #[namespace = "dr"]
    unsafe extern "C++" {
        include!("niepce/modules/darkroom/darkroommodule.hpp");
        type DarkroomModule;

        fn darkroom_module_new() -> SharedPtr<DarkroomModule>;
        // call buildWidget(). But it's mutable.
        fn build_widget(&self) -> *const GtkWidget;
        fn set_active(&self, active: bool);
        /// # Safety
        /// Dereference a pointer
        unsafe fn set_image(&self, file: *mut LibFile);
    }

    #[namespace = "ui"]
    unsafe extern "C++" {
        include!("niepce/ui/dialogs/editlabels.hpp");
        type EditLabels;

        fn edit_labels_new(libclient: &LibraryClientHost) -> SharedPtr<EditLabels>;
        /// # Safety
        /// Dereference a pointer
        unsafe fn run_modal(
            &self,
            parent: *mut GtkWindow,
            on_ok: unsafe fn(SharedPtr<EditLabels>, i32),
            this_: SharedPtr<EditLabels>,
        );
    }

    #[namespace = "ui"]
    unsafe extern "C++" {
        include!("niepce/ui/dialogs/importdialog.hpp");
        type ImportDialog;

        fn import_dialog_new() -> SharedPtr<ImportDialog>;
        /// # Safety
        /// Dereference a pointer
        unsafe fn run_modal(
            &self,
            parent: *mut GtkWindow,
            on_ok: unsafe fn(&ImportDialogArgument, i32),
            arg: *mut ImportDialogArgument,
        );
        fn close(&self);
        fn import_request(&self) -> Box<ImportRequest>;
    }

    #[namespace = "eng"]
    unsafe extern "C++" {
        include!("engine/importer/iimporter.hpp");
        type IImporter;

        #[cxx_name = "do_import_"]
        fn do_import(
            &self,
            source: &str,
            dest: &str,
            callback: fn(&LibraryClientWrapper, &str, &FileList, Managed) -> bool,
            client: &LibraryClientWrapper,
        );
    }

    #[namespace = "ui"]
    extern "Rust" {
        type ImportRequest;

        fn import_request_new(
            source: &str,
            dest: &str,
            importer: SharedPtr<IImporter>,
        ) -> Box<ImportRequest>;
    }

    extern "Rust" {
        type ImportDialogArgument;
    }

    impl Box<ImportDialogArgument> {}
}<|MERGE_RESOLUTION|>--- conflicted
+++ resolved
@@ -17,15 +17,11 @@
  * along with this program.  If not, see <http://www.gnu.org/licenses/>.
  */
 
-<<<<<<< HEAD
-=======
 #[macro_use]
 extern crate gtk_macros;
 
 mod import;
-pub mod libraryclient;
 pub mod modules;
->>>>>>> 43b04a40
 pub mod niepce;
 mod notification_center;
 
@@ -43,11 +39,6 @@
 pub use notification_center::NotificationCenter;
 
 // cxx bindings
-use crate::libraryclient::{
-    library_client_host_delete, library_client_host_new, LibraryClientHost, LibraryClientWrapper,
-    UIDataProvider,
-};
-
 use import::{import_request_new, ImportRequest};
 use niepce::ui::cxx::*;
 use niepce::ui::image_list_store::ImageListStoreWrap;
@@ -85,7 +76,6 @@
         include!("fwk/cxx_colour_bindings.hpp");
         include!("fwk/cxx_widgets_bindings.hpp");
 
-        type Moniker = npc_fwk::base::Moniker;
         type RgbColour = npc_fwk::base::rgbcolour::RgbColour;
         type FileList = npc_fwk::utils::files::FileList;
         type MetadataSectionFormat = crate::toolkit::widgets::MetadataSectionFormat;
@@ -100,52 +90,13 @@
         type Managed = npc_engine::ffi::Managed;
         type LcChannel = npc_engine::library::notification::LcChannel;
         type LibNotification = npc_engine::library::notification::LibNotification;
+        type UIDataProvider = npc_engine::libraryclient::UIDataProvider;
+        type LibraryClientWrapper = npc_engine::libraryclient::LibraryClientWrapper;
+        type LibraryClientHost = npc_engine::libraryclient::LibraryClientHost;
     }
 
     extern "Rust" {
         fn get_format() -> &'static [MetadataSectionFormat];
-    }
-
-    extern "Rust" {
-        type UIDataProvider;
-
-        #[cxx_name = "addLabel"]
-        fn add_label(&self, label: &Label);
-        #[cxx_name = "updateLabel"]
-        fn update_label(&self, label: &Label);
-        #[cxx_name = "deleteLabel"]
-        fn delete_label(&self, label: i64);
-        fn label_count(&self) -> usize;
-        fn label_at(&self, idx: usize) -> *mut Label;
-        #[cxx_name = "colourForLabel"]
-        fn colour_for_label(&self, idx: i64) -> RgbColour;
-    }
-
-    extern "Rust" {
-        type LibraryClientWrapper;
-
-        fn request_metadata(&self, id: i64);
-        fn delete_label(&self, id: i64);
-        fn update_label(&self, id: i64, new_name: String, new_colour: String);
-        fn create_label_sync(&self, name: String, colour: String) -> i64;
-    }
-
-    extern "Rust" {
-        type LibraryClientHost;
-
-        #[cxx_name = "LibraryClientHost_new"]
-        fn library_client_host_new(
-            moniker: &Moniker,
-            channel: &LcChannel,
-        ) -> *mut LibraryClientHost;
-        #[cxx_name = "LibraryClientHost_delete"]
-        unsafe fn library_client_host_delete(host: *mut LibraryClientHost);
-
-        #[cxx_name = "getDataProvider"]
-        fn ui_provider(&self) -> &UIDataProvider;
-        fn client(&self) -> &LibraryClientWrapper;
-        #[cxx_name = "thumbnailCache"]
-        fn thumbnail_cache(&self) -> &ThumbnailCache;
     }
 
     unsafe extern "C++" {
