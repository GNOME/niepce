--- conflicted
+++ resolved
@@ -1,7 +1,7 @@
 /*
  * niepce - lib.rs
  *
- * Copyright (C) 2017-2020 Hubert Figuière
+ * Copyright (C) 2017-2022 Hubert Figuière
  *
  * This program is free software: you can redistribute it and/or modify
  * it under the terms of the GNU General Public License as published by
@@ -17,31 +17,6 @@
  * along with this program.  If not, see <http://www.gnu.org/licenses/>.
  */
 
-<<<<<<< HEAD
-extern crate cairo;
-extern crate gdk;
-extern crate gdk_pixbuf;
-extern crate gdk_pixbuf_sys;
-extern crate gettextrs;
-extern crate gio;
-extern crate gio_sys;
-#[macro_use]
-extern crate glib;
-extern crate gtk;
-extern crate gtk_sys;
-extern crate libc;
-extern crate once_cell;
-#[macro_use]
-extern crate num_derive;
-
-// internal crates
-#[macro_use]
-extern crate npc_fwk;
-extern crate npc_engine;
-
-=======
-pub mod libraryclient;
->>>>>>> 2ff2b748
 pub mod niepce;
 
 use std::sync::Once;
